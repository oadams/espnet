#!/usr/bin/env python

# Copyright 2017 Johns Hopkins University (Shinji Watanabe)
#  Apache 2.0  (http://www.apache.org/licenses/LICENSE-2.0)


import copy
import json
import logging
import math
import os

# chainer related
import chainer

from chainer.datasets import TransformDataset
from chainer import reporter as reporter_module
from chainer import training
from chainer.training import extensions

# torch related
import torch

# espnet related
from asr_utils import adadelta_eps_decay
from asr_utils import add_results_to_json
from asr_utils import CompareValueTrigger
from asr_utils import get_model_conf
from asr_utils import load_inputs_and_targets
from asr_utils import make_batchset
from asr_utils import PlotAttentionReport
from asr_utils import restore_snapshot
from asr_utils import torch_load
from asr_utils import torch_resume
from asr_utils import torch_save
from asr_utils import torch_snapshot
<<<<<<< HEAD
from asr_utils import uttid2lang
=======
from asr_utils import import_kaldi
>>>>>>> 2b8a779a
from e2e_asr_th import E2E
from e2e_asr_th import Loss
from e2e_asr_th import pad_list

# for kaldi io
import kaldi_io_py

# rnnlm
import extlm_pytorch
import lm_pytorch

# matplotlib related
import matplotlib
import numpy as np
matplotlib.use('Agg')

REPORT_INTERVAL = 100


class CustomEvaluator(extensions.Evaluator):
    '''Custom evaluater for pytorch'''

       def __init__(self, model, iterator, target, converter, device):
           super(CustomEvaluator, self).__init__(iterator, target)
           self.model = model
           self.converter = converter
           self.device = device

# The core part of the update routine can be customized by overriding.
           def evaluate(self):
               iterator = self._iterators['main']

               if self.eval_hook:
self.eval_hook(self)

    if hasattr(iterator, 'reset'):
        iterator.reset()
        it = iterator
        else:
        it = copy.copy(iterator)

        summary = reporter_module.DictSummary()

self.model.eval()
    with torch.no_grad():
            for batch in it:
                observation = {}
                with reporter_module.report_scope(observation):
                    # read scp files
                    # x: original json with loaded features
                    #    will be converted to chainer variable later
<<<<<<< HEAD
                    xs_pad, ilens, grapheme_ys_pad, phoneme_ys_pad, lang_ys = self.converter(batch, self.device)
                    self.model(xs_pad, ilens, grapheme_ys_pad, phoneme_ys_pad)
=======
                    # x = self.converter(batch, self.device)
                    v = None
                    if self.model.predictor.ivector_dim:
                        xtmp = self.converter(batch, self.device, use_ivectors=True)
                        v = xtmp[3]
                        x = xtmp[:3]
                    else:
                        x = self.converter(batch, self.device, use_ivectors=False)
                    self.model(*x, ivectors=v)
>>>>>>> 2b8a779a
                summary.add(observation)
        self.model.train()

        return summary.compute_mean()

def ganin_lambda(epoch, total_epochs):
    """ Sets the domain adaptation scaling factor on the basis of Ganin et al.
    2016. The learning rate progresses from 0 to 1 in a non-linear logarithmic
    manner."""
    progress = epoch / float(total_epochs)
    logging.info("Progress as decimal: {}".format(progress))
    lambda_ = 2/(1 + np.exp(-10*progress)) - 1
    logging.info("Ganin lambda: {}".format(lambda_))
    return lambda_

def shinohara_lambda(epoch, lambda_max=0.1):
    """ Sets the domain adaptation scaling factor on the basis of Shinohara
    2016. The learning rate progresses from 0 to lambda_max in a linear
    manner."""

    lambda_ = min(epoch/float(10), 1)*lambda_max
    logging.info("Shinohara lambda: {}".format(lambda_))
    return lambda_

class CustomUpdater(training.StandardUpdater):
    '''Custom updater for pytorch'''

    def __init__(self, model, grad_clip_threshold, train_iter,
                 optimizer, converter, device, ngpu, num_epochs,
                 predict_lang=None, predict_lang_alpha=None,
                 predict_lang_alpha_scheduler=None):
        super(CustomUpdater, self).__init__(train_iter, optimizer)
        self.model = model
        self.grad_clip_threshold = grad_clip_threshold
        self.converter = converter
        self.device = device
        self.ngpu = ngpu
        self.predict_lang = predict_lang
        self.predict_lang_alpha = predict_lang_alpha
        self.predict_lang_alpha_scheduler = predict_lang_alpha_scheduler
        self.num_epochs = num_epochs

    # The core part of the update routine can be customized by overriding.
    def update_core(self):
        # When we pass one iterator and optimizer to StandardUpdater.__init__,
        # they are automatically named 'main'.
        train_iter = self.get_iterator('main')
        optimizer = self.get_optimizer('main')

        # Get the next batch ( a list of json files)
        batch = train_iter.next()
        if self.model.predictor.ivector_dim:
            xs_pad, ilens, grapheme_ys_pad, phoneme_ys_pad, lang_ys, ivectors = self.converter(batch, self.device, use_ivectors=True)
        else:
<<<<<<< HEAD
            xs_pad, ilens, grapheme_ys_pad, phoneme_ys_pad, lang_ys = self.converter(batch, self.device, use_ivectors=False)

=======
            x = self.converter(batch, self.device, use_ivectors=False)
             
>>>>>>> 2b8a779a
        # Compute the loss at this time step and accumulate it
        optimizer.zero_grad()  # Clear the parameter gradients
        if self.ngpu > 1:
            loss = 1. / self.ngpu * self.model(xs_pad, ilens, grapheme_ys_pad,
                                               phoneme_ys_pad, ivectors=ivectors)
            loss.backward(loss.new_ones(self.ngpu))  # Backprop
        else:
            loss = self.model(xs_pad, ilens, grapheme_ys_pad, phoneme_ys_pad,
                              ivectors=ivectors)
            loss.backward()  # Backprop
        loss.detach()  # Truncate the graph
        # compute the gradient norm to check if it is normal or not
        grad_norm = torch.nn.utils.clip_grad_norm_(
            self.model.parameters(), self.grad_clip_threshold)
        logging.info('grad norm={}'.format(grad_norm))
        if math.isnan(grad_norm):
            logging.warning('grad norm is nan. Do not update model.')
        else:
            optimizer.step()

        logging.info("predict_lang: {}".format(self.predict_lang))
        logging.info("predict_lang_alpha: {}".format(self.predict_lang_alpha))
        logging.info("epoch: {}".format(self.epoch))
        logging.info("epoch_detail: {}".format(self.epoch_detail))
        logging.info("is_new_epoch: {}".format(self.is_new_epoch))
        logging.info("previous_epoch_detail: {}".format(self.previous_epoch_detail))
        if self.predict_lang: # Either normal prediction or adversarial
            # Now compute the lang loss (this redoes the encoding, which may be
            # slightly inefficient but should be fine for now).
            optimizer.zero_grad()
            if self.ngpu > 1:
                lang_loss = 1. / self.ngpu * self.model.forward_langid(xs_pad, ilens, lang_ys)
                lang_loss.backward(torch.ones(self.ngpu))  # Backprop
            else:
                lang_loss = self.model.forward_langid(xs_pad, ilens, lang_ys)
                lang_loss.backward()  # Backprop
            lang_loss.detach()  # Truncate the graph
            logging.info("predict_lang: {}".format(self.predict_lang))


            if self.predict_lang == "adv":
                if self.predict_lang_alpha_scheduler == "ganin":
                    lambda_ = ganin_lambda(self.epoch, self.num_epochs)
                elif self.predict_lang_alpha_scheduler == "shinohara":
                    lambda_ = shinohara_lambda(self.epoch)
                elif self.predict_lang_alpha:
                    lambda_ = self.predict_lang_alpha
                    logging.info("Fixed lambda: {}".format(lambda_))
                else:
                    raise ValueError("""predict_lang_alpha_scheduler ({}) or
                        predict_lang_alpha ({}) not set to a valid
                        option.""".format(self.predict_lang_alpha_scheduler,
                                          self.predict_lang_alpha))
                if lambda_ != 0.0:
                    # Then it's adversarial and we should reverse gradients
                    for name, parameter in self.model.named_parameters():
                        parameter.grad *= -1 * lambda_

                    # But reverse the lang_linear gradients again so that
                    # they're not adversarial (we just want the encoder to hide
                    # the language information, but we still want to try our
                    # best to predict the language)
                    self.model.lang_linear.bias.grad *= (-1 / lambda_)
                    self.model.lang_linear.weight.grad *= (-1 / lambda_)

            optimizer.step()


class CustomConverter(object):
    """CUSTOM CONVERTER"""

    def __init__(self, phoneme_objective_weight, langs, subsamping_factor=1):
        self.ignore_id = -1
        self.phoneme_objective_weight = phoneme_objective_weight
        self.subsamping_factor = subsamping_factor
        self.langs = langs
        self.lang2id = {lang: id_ for id_, lang in enumerate(self.langs)}
        self.id2lang = {id_: lang for id_, lang in enumerate(self.langs)}

    def transform(self, item):
        return load_inputs_and_targets(
                item, self.phoneme_objective_weight,
                self.lang2id)

    def __call__(self, batch, device, use_ivectors=False):
        # batch should be located in list
        assert len(batch) == 1
        xs, grapheme_ys, phoneme_ys, lang_ys, ivectors = batch[0]

        # perform subsamping
        if self.subsamping_factor > 1:
            xs = [x[::self.subsampling_factor, :] for x in xs]
            if use_ivectors:
                ivectors = [v[::self.subsampling_factor, :] for v in ivectors]
        # get batch of lengths of input sequences
        ilens = np.array([x.shape[0] for x in xs])

        # perform padding and convert to tensor
        xs_pad = pad_list([torch.from_numpy(x).float() for x in xs], 0).to(device)
        ilens = torch.from_numpy(ilens).to(device)
        grapheme_ys_pad = pad_list([torch.from_numpy(y).long() for y in grapheme_ys], self.ignore_id).to(device)

        if self.phoneme_objective_weight > 0.0:
            assert phoneme_ys
            phoneme_ys_pad = pad_list([torch.from_numpy(y).long() for y in phoneme_ys], self.ignore_id).to(device)
        else:
            phoneme_ys_pad = None


        lang_ys = torch.from_numpy(lang_ys).long().to(device)

        if use_ivectors:
            vs_pad = pad_list([torch.from_numpy(v).float() for v in ivectors], 0).to(device)
            return xs_pad, ilens, grapheme_ys_pad, phoneme_ys_pad, lang_ys, vs_pad

        return xs_pad, ilens, grapheme_ys_pad, phoneme_ys_pad, lang_ys

class EspnetException(Exception):
    pass

class NoOdimException(EspnetException):
    pass

def get_odim(output_name, valid_json):
    """ Return the output dimension for a given output type.
    For example, output type might be 'phn' (phonemes) or 'grapheme'.

    Note this is based off the first utterance, so it's assumed the output
    dimension doesn't change across utterances in the JSON."""

    utts = list(valid_json.keys())
    for output in valid_json[utts[0]]['output']:
        if output['name'] == output_name:
            return int(output['shape'][1])
    # Raise an exception because we couldn't find the odim
    raise NoOdimException("Couldn't determine output dimension (odim) for output named '{}'".format(output_name))

def extract_langs(json):
    """ Determines the number of output languages."""

    # Create a list of languages observed by taking them from the utterance
    # name.
    utts = list(json.keys())
    langs = set()
    for utt in utts:
        langs.add(uttid2lang(utt))
    return langs

def get_output(output_name, utterance_name, json):
    """ Returns the dictionary corresponding to a given output_name in some
    espnet utterance JSON. For example. Example output_names include "grapheme" and
    "phn" (phoneme).

    Better would be to have json[utter_name]["output"] be a dictionary, but this
    function is to remove hardcoding of magic numbers like 0 for graphemes."""

    utts = list(json.keys())
    for output in json[utterance_name]["output"]:
        if output["name"] == output_name:
            return output

def train(args):
    '''Run training'''
    # seed setting
    torch.manual_seed(args.seed)

    # debug mode setting
    # 0 would be fastest, but 1 seems to be reasonable
    # by considering reproducability
    # revmoe type check
    if args.debugmode < 2:
        chainer.config.type_check = False
        logging.info('torch type check is disabled')
    # use determinisitic computation or not
    if args.debugmode < 1:
        torch.backends.cudnn.deterministic = False
        logging.info('torch cudnn deterministic is disabled')
    else:
        torch.backends.cudnn.deterministic = True

    # check cuda availability
    if not torch.cuda.is_available():
        logging.warning('cuda is not available')

    # read json data
    with open(args.train_json, 'rb') as f:
        train_json = json.load(f)['utts']
    with open(args.valid_json, 'rb') as f:
        valid_json = json.load(f)['utts']

    langs = extract_langs(train_json)

    utts = list(valid_json.keys())
    idim = int(valid_json[utts[0]]['input'][0]['shape'][1])
    grapheme_odim = get_odim("grapheme", valid_json)
    logging.info('#input dims : ' + str(idim))
    logging.info('#grapheme output dims: ' + str(grapheme_odim))
    phoneme_odim = -1
    if args.phoneme_objective_weight > 0.0:
        phoneme_odim = get_odim("phn", valid_json)
        logging.info('#phoneme output dims: ' + str(phoneme_odim))

    # get optional ivector input dimension here
    inputs = [i['name'] for i in valid_json[utts[0]]['input']]
    args.ivector_dim = None
    if 'ivectors' in inputs:
        args.ivector_dim = [int(i['shape'][1]) for i in valid_json[utts[0]]['input'] if i['name'] == 'ivectors'][0]
    
    if args.tdnn_offsets != '':
        args.tdnn_offsets = [[int(o) for o in l.split(',')] for l in args.tdnn_offsets.split()]


    if args.tdnn_odims != '':
        args.tdnn_odims = [int(d) for d in args.tdnn_odims.split()]
    
    if len(args.tdnn_odims) != len(args.tdnn_offsets):
        sys.exit("Arguments are not right")


    # specify attention, CTC, hybrid mode
    if args.mtlalpha == 1.0:
        mtl_mode = 'ctc'
        logging.info('Pure CTC mode')
    elif args.mtlalpha == 0.0:
        mtl_mode = 'att'
        logging.info('Pure attention mode')
    else:
        mtl_mode = 'mtl'
<<<<<<< HEAD
        logging.info('Multitask learning mode')
    if args.phoneme_objective_weight > 0.0:
        logging.info('Training with an additional phoneme transcription objective.')

    # specify model architecture
    if args.phoneme_objective_weight > 0.0:
        e2e = E2E(idim, grapheme_odim, args, phoneme_odim=phoneme_odim)
    else:
        e2e = E2E(idim, grapheme_odim, args)
    model = Loss(e2e, args.mtlalpha, 
                 phoneme_objective_weight=args.phoneme_objective_weight,
                 langs=langs)
=======
        logging.info('Multitask learning model')

    # specify model architecture
    e2e = E2E(idim, odim, args)

    if args.kaldi_mdl != '' and args.etype == 'tdnn':
        kaldi_net = import_kaldi(args.kaldi_mdl)
        e2e.init_kaldi(kaldi_net)
    
    model = Loss(e2e, args.mtlalpha)
>>>>>>> 2b8a779a

    # write model config
    if not os.path.exists(args.outdir):
        os.makedirs(args.outdir)
    model_conf = args.outdir + '/model.json'
    with open(model_conf, 'wb') as f:
        logging.info('writing a model config file to ' + model_conf)
        f.write(json.dumps((idim, grapheme_odim, phoneme_odim, vars(args)), indent=4, sort_keys=True).encode('utf_8'))
    for key in sorted(vars(args).keys()):
        logging.info('ARGS: ' + key + ': ' + str(vars(args)[key]))

    reporter = model.reporter

    # check the use of multi-gpu
    if args.ngpu > 1:
        model = torch.nn.DataParallel(model, device_ids=list(range(args.ngpu)))
        logging.info('batch size is automatically increased (%d -> %d)' % (
            args.batch_size, args.batch_size * args.ngpu))
        args.batch_size *= args.ngpu

    # set torch device
    device = torch.device("cuda" if args.ngpu > 0 else "cpu")
    model = model.to(device)

    #for parameter in model.parameters():
    #    logging.info("Model parameter: {}".format(parameter))
    logging.info("Model: {}".format(model))

    # Setup an optimizer
    if args.opt == 'adadelta':
        optimizer = torch.optim.Adadelta(
            model.parameters(), rho=0.95, eps=args.eps)
    elif args.opt == 'adam':
        optimizer = torch.optim.Adam(model.parameters())

    # FIXME: TOO DIRTY HACK
    setattr(optimizer, "target", reporter)
    setattr(optimizer, "serialize", lambda s: reporter.serialize(s))

    # Setup a converter
    converter = CustomConverter(args.phoneme_objective_weight, langs, e2e.subsample[0])

    # read json data
    with open(args.train_json, 'rb') as f:
        train_json = json.load(f)['utts']
    with open(args.valid_json, 'rb') as f:
        valid_json = json.load(f)['utts']

    # make minibatch list (variable length)
    train = make_batchset(train_json, args.batch_size,
                          args.maxlen_in, args.maxlen_out, args.minibatches)
    valid = make_batchset(valid_json, args.batch_size,
                          args.maxlen_in, args.maxlen_out, args.minibatches)
    # hack to make batchsze argument as 1
    # actual bathsize is included in a list
    train_iter = chainer.iterators.SerialIterator(
        TransformDataset(train, converter.transform),
        batch_size=1)
    valid_iter = chainer.iterators.SerialIterator(
        TransformDataset(valid, converter.transform),
        batch_size=1, repeat=False, shuffle=False)

    # Set up a trainer
    updater = CustomUpdater(
        model, args.grad_clip, train_iter, optimizer, converter, device,
        args.ngpu, args.epochs, predict_lang=args.predict_lang,
        predict_lang_alpha=args.predict_lang_alpha,
        predict_lang_alpha_scheduler=args.predict_lang_alpha_scheduler)
    trainer = training.Trainer(
        updater, (args.epochs, 'epoch'), out=args.outdir)

    # Resume from a snapshot
    if args.resume:
        logging.info('resumed from %s' % args.resume)
        torch_resume(args.resume, trainer)

    # Evaluate the model with the test dataset for each epoch
    trainer.extend(CustomEvaluator(model, valid_iter, reporter, converter, device))

    # Save attention weight each epoch
    if args.num_save_attention > 0 and args.mtlalpha != 1.0:
        data = sorted(list(valid_json.items())[:args.num_save_attention],
                      key=lambda x: int(x[1]['input'][0]['shape'][1]), reverse=True)
        if hasattr(model, "module"):
            att_vis_fn = model.module.predictor.calculate_all_attentions
        else:
            att_vis_fn = model.predictor.calculate_all_attentions
        trainer.extend(PlotAttentionReport(
            att_vis_fn, data, args.outdir + "/att_ws",
            converter=converter, device=device), trigger=(1, 'epoch'))

    # Make a plot for training and validation values
    trainer.extend(extensions.PlotReport(['main/loss', 'validation/main/loss',
                                          'main/loss_ctc', 'validation/main/loss_ctc',
                                          'main/loss_att', 'validation/main/loss_att',
                                          'main/loss_phn', 'validation/main/loss_phn'],
                                         'epoch', file_name='loss.png'))
    trainer.extend(extensions.PlotReport(['main/acc', 'validation/main/acc'],
                                         'epoch', file_name='acc.png'))
    trainer.extend(extensions.PlotReport(['main/acc_lang', 'validation/main/acc_lang'],
                                         'epoch', file_name='acc_lang.png'))

    # Save best models
    trainer.extend(extensions.snapshot_object(model, 'model.loss.best', savefun=torch_save),
                   trigger=training.triggers.MinValueTrigger('validation/main/loss'))
    if mtl_mode is not 'ctc':
        trainer.extend(extensions.snapshot_object(model, 'model.acc.best', savefun=torch_save),
                       trigger=training.triggers.MaxValueTrigger('validation/main/acc'))

    # save snapshot which contains model and optimizer states
    trainer.extend(torch_snapshot(), trigger=(1, 'epoch'))

    # epsilon decay in the optimizer
    if args.opt == 'adadelta':
        if args.criterion == 'acc' and mtl_mode is not 'ctc':
            trainer.extend(restore_snapshot(model, args.outdir + '/model.acc.best', load_fn=torch_load),
                           trigger=CompareValueTrigger(
                               'validation/main/acc',
                               lambda best_value, current_value: best_value > current_value))
            trainer.extend(adadelta_eps_decay(args.eps_decay),
                           trigger=CompareValueTrigger(
                               'validation/main/acc',
                               lambda best_value, current_value: best_value > current_value))
        elif args.criterion == 'loss':
            trainer.extend(restore_snapshot(model, args.outdir + '/model.loss.best', load_fn=torch_load),
                           trigger=CompareValueTrigger(
                               'validation/main/loss',
                               lambda best_value, current_value: best_value < current_value))
            trainer.extend(adadelta_eps_decay(args.eps_decay),
                           trigger=CompareValueTrigger(
                               'validation/main/loss',
                               lambda best_value, current_value: best_value < current_value))

    # Write a log of evaluation statistics for each epoch
    trainer.extend(extensions.LogReport(trigger=(REPORT_INTERVAL, 'iteration')))
    report_keys = ['epoch', 'iteration', 'main/loss', 'main/loss_ctc', 'main/loss_att',
                   'validation/main/loss', 'validation/main/loss_ctc', 'validation/main/loss_att',
                   'main/acc', 'validation/main/acc', 'elapsed_time']
    if args.opt == 'adadelta':
        trainer.extend(extensions.observe_value(
            'eps', lambda trainer: trainer.updater.get_optimizer('main').param_groups[0]["eps"]),
            trigger=(REPORT_INTERVAL, 'iteration'))
        report_keys.append('eps')
    trainer.extend(extensions.PrintReport(
        report_keys), trigger=(REPORT_INTERVAL, 'iteration'))

    trainer.extend(extensions.ProgressBar(update_interval=REPORT_INTERVAL))

    # Run the training
    trainer.run()


def recog(args):
    '''Run recognition'''
    # seed setting
    torch.manual_seed(args.seed)

    # read training config
    try:
        idim, grapheme_odim, phoneme_odim, train_args = get_model_conf(args.model, args.model_conf)
    except ValueError:
        # Couldn't find phoneme_odim
        idim, grapheme_odim, train_args = get_model_conf(args.model, args.model_conf)
        logging.info("train_args.phoneme_objective_weight: {}".format(train_args.phoneme_objective_weight))
        if train_args.phoneme_objective_weight > 0.0:
            phoneme_odim = 118
        else:
            phoneme_odim = -1

    # read training json data just so we can extract the list of langs used in
    # language ID prediction
    if args.train_json:
        with open(args.train_json, 'rb') as f:
            train_json = json.load(f)['utts']
        langs = extract_langs(train_json)
    else:
        langs = None

    # load trained model parameters
    logging.info('reading model parameters from ' + args.model)
    e2e = E2E(idim, grapheme_odim, train_args, phoneme_odim=phoneme_odim)
    model = Loss(e2e, train_args.mtlalpha, langs=langs)
    #model = Loss(e2e, train_args.mtlalpha,
    #             phoneme_objective_weight=args.phoneme_objective_weight)
    torch_load(args.model, model)

    # read rnnlm
    if args.rnnlm:
        rnnlm_args = get_model_conf(args.rnnlm, args.rnnlm_conf)
        rnnlm = lm_pytorch.ClassifierWithState(
            lm_pytorch.RNNLM(
                len(train_args.char_list), rnnlm_args.layer, rnnlm_args.unit))
        torch_load(args.rnnlm, rnnlm)
        rnnlm.eval()
    else:
        rnnlm = None

    if args.word_rnnlm:
        rnnlm_args = get_model_conf(args.word_rnnlm, args.word_rnnlm_conf)
        word_dict = rnnlm_args.char_list_dict
        char_dict = {x: i for i, x in enumerate(train_args.char_list)}
        word_rnnlm = lm_pytorch.ClassifierWithState(lm_pytorch.RNNLM(
            len(word_dict), rnnlm_args.layer, rnnlm_args.unit))
        torch_load(args.word_rnnlm, word_rnnlm)
        word_rnnlm.eval()

        if rnnlm is not None:
            rnnlm = lm_pytorch.ClassifierWithState(
                extlm_pytorch.MultiLevelLM(word_rnnlm.predictor,
                                           rnnlm.predictor, word_dict, char_dict))
        else:
            rnnlm = lm_pytorch.ClassifierWithState(
                extlm_pytorch.LookAheadWordLM(word_rnnlm.predictor,
                                              word_dict, char_dict))

    # read json data
    with open(args.recog_json, 'rb') as f:
        js = json.load(f)['utts']

    # decode each utterance
    new_js = {}
    with torch.no_grad():
        for idx, name in enumerate(js.keys(), 1):
            logging.info('(%d/%d) decoding ' + name, idx, len(js.keys()))
            feat = kaldi_io_py.read_mat(js[name]['input'][0]['feat'])
<<<<<<< HEAD
            nbest_hyps = e2e.recognize(feat, args, train_args.char_list, rnnlm)
            new_js[name] = add_results_to_json(js[name], nbest_hyps, train_args.char_list, "grapheme")

    if train_args.phoneme_objective_weight > 0:
        assert args.phoneme_dict
        with open(args.phoneme_dict) as f:
            # The zero is because of the CTC blank symbol and because the
            # phoneme inventory list starts indexing from 1.
            phn_inv_list = [0]+[line.split()[0] for line in f.readlines()]

            phn_output = get_output("phn", name, js)
            if phn_output:
                phn_out_dict = copy.deepcopy(phn_output)
                phn_true = phn_out_dict["token"]
                logging.info("ground truth phns: {}".format(phn_true))
            else:
                # Then there was no ground truth phonemes, so we create a new
                # output.
                phn_out_dict = {}
                phn_out_dict["name"] = "phn"

            # Then do basic one-best CTC phoneme decoding
            phn_hyps = e2e.recognize_phn(feat)
            phn_hat = [phn_inv_list[idx] for idx in phn_hyps]
            logging.info("predicted phns: {}".format(phn_hat))

            # Add phoneme-related info to the output JSON
            phn_out_dict['rec_tokenid'] = " ".join([str(idx) for idx in phn_hyps])
            phn_out_dict['rec_token'] = " ".join(phn_hat)

            new_js[name]['output'].append(phn_out_dict)

=======
           
            # Ivector stuff
            v = None 
            ivector_idx = [i for i, j in enumerate(js[js.keys()[0]]['input']) if j['name'] == 'ivectors']
            if len(ivector_idx) > 0:
                v = kaldi_io_py.read_mat(js[name]['input'][ivector_idx[0]]['feat'])

            nbest_hyps = e2e.recognize(feat, args, train_args.char_list, rnnlm, ivectors=v)
            new_js[name] = add_results_to_json(js[name], nbest_hyps, train_args.char_list)
>>>>>>> 2b8a779a

    # TODO(watanabe) fix character coding problems when saving it
    with open(args.result_label, 'wb') as f:
        f.write(json.dumps({'utts': new_js}, indent=4, sort_keys=True, ensure_ascii=False).encode('utf_8'))<|MERGE_RESOLUTION|>--- conflicted
+++ resolved
@@ -34,11 +34,8 @@
 from asr_utils import torch_resume
 from asr_utils import torch_save
 from asr_utils import torch_snapshot
-<<<<<<< HEAD
 from asr_utils import uttid2lang
-=======
 from asr_utils import import_kaldi
->>>>>>> 2b8a779a
 from e2e_asr_th import E2E
 from e2e_asr_th import Loss
 from e2e_asr_th import pad_list
@@ -61,49 +58,41 @@
 class CustomEvaluator(extensions.Evaluator):
     '''Custom evaluater for pytorch'''
 
-       def __init__(self, model, iterator, target, converter, device):
-           super(CustomEvaluator, self).__init__(iterator, target)
-           self.model = model
-           self.converter = converter
-           self.device = device
-
-# The core part of the update routine can be customized by overriding.
-           def evaluate(self):
-               iterator = self._iterators['main']
-
-               if self.eval_hook:
-self.eval_hook(self)
-
-    if hasattr(iterator, 'reset'):
-        iterator.reset()
-        it = iterator
-        else:
-        it = copy.copy(iterator)
+    def __init__(self, model, iterator, target, converter, device):
+        super(CustomEvaluator, self).__init__(iterator, target)
+        self.model = model
+        self.converter = converter
+        self.device = device
+
+    # The core part of the update routine can be customized by overriding.
+    def evaluate(self):
+        iterator = self._iterators['main']
+
+        if self.eval_hook:
+            self.eval_hook(self)
+
+        if hasattr(iterator, 'reset'):
+            iterator.reset()
+            it = iterator
+        else:
+            it = copy.copy(iterator)
 
         summary = reporter_module.DictSummary()
 
-self.model.eval()
-    with torch.no_grad():
+        self.model.eval()
+        with torch.no_grad():
             for batch in it:
                 observation = {}
                 with reporter_module.report_scope(observation):
                     # read scp files
                     # x: original json with loaded features
                     #    will be converted to chainer variable later
-<<<<<<< HEAD
-                    xs_pad, ilens, grapheme_ys_pad, phoneme_ys_pad, lang_ys = self.converter(batch, self.device)
-                    self.model(xs_pad, ilens, grapheme_ys_pad, phoneme_ys_pad)
-=======
-                    # x = self.converter(batch, self.device)
-                    v = None
+                    vs_pad = None
                     if self.model.predictor.ivector_dim:
-                        xtmp = self.converter(batch, self.device, use_ivectors=True)
-                        v = xtmp[3]
-                        x = xtmp[:3]
+                        xs_pad, ilens, grapheme_ys_pad, phoneme_ys_pad, lang_ys, vs_pad = self.converter(batch, self.device, use_ivectors=True)
                     else:
-                        x = self.converter(batch, self.device, use_ivectors=False)
-                    self.model(*x, ivectors=v)
->>>>>>> 2b8a779a
+                        xs_pad, ilens, grapheme_ys_pad, phoneme_ys_pad, lang_ys = self.converter(batch, self.device, use_ivectors=False)
+                    self.model(xs_pad, ilens, grapheme_ys_pad, phoneme_ys_pad, ivectors=vs_pad)
                 summary.add(observation)
         self.model.train()
 
@@ -158,13 +147,9 @@
         if self.model.predictor.ivector_dim:
             xs_pad, ilens, grapheme_ys_pad, phoneme_ys_pad, lang_ys, ivectors = self.converter(batch, self.device, use_ivectors=True)
         else:
-<<<<<<< HEAD
             xs_pad, ilens, grapheme_ys_pad, phoneme_ys_pad, lang_ys = self.converter(batch, self.device, use_ivectors=False)
-
-=======
-            x = self.converter(batch, self.device, use_ivectors=False)
-             
->>>>>>> 2b8a779a
+            ivectors = None
+
         # Compute the loss at this time step and accumulate it
         optimizer.zero_grad()  # Clear the parameter gradients
         if self.ngpu > 1:
@@ -372,16 +357,15 @@
     args.ivector_dim = None
     if 'ivectors' in inputs:
         args.ivector_dim = [int(i['shape'][1]) for i in valid_json[utts[0]]['input'] if i['name'] == 'ivectors'][0]
-    
+
     if args.tdnn_offsets != '':
         args.tdnn_offsets = [[int(o) for o in l.split(',')] for l in args.tdnn_offsets.split()]
 
-
     if args.tdnn_odims != '':
         args.tdnn_odims = [int(d) for d in args.tdnn_odims.split()]
-    
+
     if len(args.tdnn_odims) != len(args.tdnn_offsets):
-        sys.exit("Arguments are not right")
+        sys.exit("Length of tdnn_odim and tdnn_offset arguments are not equal")
 
 
     # specify attention, CTC, hybrid mode
@@ -393,7 +377,6 @@
         logging.info('Pure attention mode')
     else:
         mtl_mode = 'mtl'
-<<<<<<< HEAD
         logging.info('Multitask learning mode')
     if args.phoneme_objective_weight > 0.0:
         logging.info('Training with an additional phoneme transcription objective.')
@@ -403,21 +386,14 @@
         e2e = E2E(idim, grapheme_odim, args, phoneme_odim=phoneme_odim)
     else:
         e2e = E2E(idim, grapheme_odim, args)
-    model = Loss(e2e, args.mtlalpha, 
-                 phoneme_objective_weight=args.phoneme_objective_weight,
-                 langs=langs)
-=======
-        logging.info('Multitask learning model')
-
-    # specify model architecture
-    e2e = E2E(idim, odim, args)
 
     if args.kaldi_mdl != '' and args.etype == 'tdnn':
         kaldi_net = import_kaldi(args.kaldi_mdl)
         e2e.init_kaldi(kaldi_net)
-    
-    model = Loss(e2e, args.mtlalpha)
->>>>>>> 2b8a779a
+
+    model = Loss(e2e, args.mtlalpha,
+                 phoneme_objective_weight=args.phoneme_objective_weight,
+                 langs=langs)
 
     # write model config
     if not os.path.exists(args.outdir):
@@ -643,8 +619,14 @@
         for idx, name in enumerate(js.keys(), 1):
             logging.info('(%d/%d) decoding ' + name, idx, len(js.keys()))
             feat = kaldi_io_py.read_mat(js[name]['input'][0]['feat'])
-<<<<<<< HEAD
-            nbest_hyps = e2e.recognize(feat, args, train_args.char_list, rnnlm)
+
+            # Ivector stuff
+            v = None
+            ivector_idx = [i for i, j in enumerate(js[js.keys()[0]]['input']) if j['name'] == 'ivectors']
+            if len(ivector_idx) > 0:
+                v = kaldi_io_py.read_mat(js[name]['input'][ivector_idx[0]]['feat'])
+
+            nbest_hyps = e2e.recognize(feat, args, train_args.char_list, rnnlm, ivectors=v)
             new_js[name] = add_results_to_json(js[name], nbest_hyps, train_args.char_list, "grapheme")
 
     if train_args.phoneme_objective_weight > 0:
@@ -676,17 +658,6 @@
 
             new_js[name]['output'].append(phn_out_dict)
 
-=======
-           
-            # Ivector stuff
-            v = None 
-            ivector_idx = [i for i, j in enumerate(js[js.keys()[0]]['input']) if j['name'] == 'ivectors']
-            if len(ivector_idx) > 0:
-                v = kaldi_io_py.read_mat(js[name]['input'][ivector_idx[0]]['feat'])
-
-            nbest_hyps = e2e.recognize(feat, args, train_args.char_list, rnnlm, ivectors=v)
-            new_js[name] = add_results_to_json(js[name], nbest_hyps, train_args.char_list)
->>>>>>> 2b8a779a
 
     # TODO(watanabe) fix character coding problems when saving it
     with open(args.result_label, 'wb') as f:
