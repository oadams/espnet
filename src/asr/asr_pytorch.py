#!/usr/bin/env python

# Copyright 2017 Johns Hopkins University (Shinji Watanabe)
#  Apache 2.0  (http://www.apache.org/licenses/LICENSE-2.0)


import copy
import json
import logging
import math
import os
import pickle

# chainer related
import chainer
from chainer import reporter as reporter_module
from chainer import training
from chainer.training import extensions

import torch

# spnet related
from asr_utils import adadelta_eps_decay
from asr_utils import CompareValueTrigger
from asr_utils import converter_kaldi
from asr_utils import delete_feat
from asr_utils import make_batchset
from asr_utils import restore_snapshot
from e2e_asr_attctc_th import E2E
from e2e_asr_attctc_th import Loss

# for kaldi io
import kaldi_io_py
import lazy_io

# rnnlm
import lm_pytorch

# numpy related
import matplotlib
matplotlib.use('Agg')


class PytorchSeqEvaluaterKaldi(extensions.Evaluator):
    '''Custom evaluater with Kaldi reader for pytorch'''

    def __init__(self, model, iterator, target, reader, device):
        super(PytorchSeqEvaluaterKaldi, self).__init__(
            iterator, target, device=device)
        self.reader = reader
        self.model = model

    # The core part of the update routine can be customized by overriding.
    def evaluate(self):
        iterator = self._iterators['main']

        if self.eval_hook:
            self.eval_hook(self)

        if hasattr(iterator, 'reset'):
            iterator.reset()
            it = iterator
        else:
            it = copy.copy(iterator)

        summary = reporter_module.DictSummary()

        for batch in it:
            observation = {}
            with reporter_module.report_scope(observation):
                # read scp files
                # x: original json with loaded features
                #    will be converted to chainer variable later
                # batch only has one minibatch utterance, which is specified by batch[0]
                x = converter_kaldi(batch[0], self.reader)
                self.model.eval()
                self.model(x)
                delete_feat(x)

            summary.add(observation)

        return summary.compute_mean()


class PytorchSeqUpdaterKaldi(training.StandardUpdater):
    '''Custom updater with Kaldi reader for pytorch'''

    def __init__(self, model, grad_clip_threshold, train_iter, optimizer, reader, device):
        super(PytorchSeqUpdaterKaldi, self).__init__(
            train_iter, optimizer, device=None)
        self.model = model
        self.reader = reader
        self.grad_clip_threshold = grad_clip_threshold
        self.num_gpu = len(device)

    # The core part of the update routine can be customized by overriding.
    def update_core(self):
        # When we pass one iterator and optimizer to StandardUpdater.__init__,
        # they are automatically named 'main'.
        train_iter = self.get_iterator('main')
        optimizer = self.get_optimizer('main')

        # Get the next batch ( a list of json files)
        batch = train_iter.__next__()

        # read scp files
        # x: original json with loaded features
        #    will be converted to chainer variable later
        # batch only has one minibatch utterance, which is specified by batch[0]
        x = converter_kaldi(batch[0], self.reader)

        # Compute the loss at this time step and accumulate it
        loss = self.model(x)
        optimizer.zero_grad()  # Clear the parameter gradients
        if self.num_gpu > 1:
            loss.backward(torch.ones(self.num_gpu))  # Backprop
        else:
            loss.backward()  # Backprop
        loss.detach()  # Truncate the graph
        # compute the gradient norm to check if it is normal or not
        grad_norm = torch.nn.utils.clip_grad_norm(
            self.model.parameters(), self.grad_clip_threshold)
        logging.info('grad norm={}'.format(grad_norm))
        if math.isnan(grad_norm):
            logging.warning('grad norm is nan. Do not update model.')
        else:
            optimizer.step()
        delete_feat(x)


def train(args):
    '''Run training'''
    # seed setting
    torch.manual_seed(args.seed)

    # debug mode setting
    # 0 would be fastest, but 1 seems to be reasonable
    # by considering reproducability
    # revmoe type check
    if args.debugmode < 2:
        chainer.config.type_check = False
        logging.info('torch type check is disabled')
    # use determinisitic computation or not
    if args.debugmode < 1:
        torch.backends.cudnn.deterministic = False
        logging.info('torch cudnn deterministic is disabled')
    else:
        torch.backends.cudnn.deterministic = True

    # check cuda availability
    if not torch.cuda.is_available():
        logging.warning('cuda is not available')

    # get input and output dimension info
    with open(args.valid_label, 'rb') as f:
        valid_json = json.load(f)['utts']
    utts = list(valid_json.keys())
    idim = int(valid_json[utts[0]]['idim'])
    odim = int(valid_json[utts[0]]['odim'])
    logging.info('#input dims : ' + str(idim))
    logging.info('#output dims: ' + str(odim))

    # specify model architecture
    e2e = E2E(idim, odim, args)
    model = Loss(e2e, args.mtlalpha)

    # write model config
    if not os.path.exists(args.outdir):
        os.makedirs(args.outdir)
    model_conf = args.outdir + '/model.conf'
    with open(model_conf, 'wb') as f:
        logging.info('writing a model config file to' + model_conf)
        # TODO(watanabe) use others than pickle, possibly json, and save as a text
        pickle.dump((idim, odim, args), f)
    for key in sorted(vars(args).keys()):
        logging.info('ARGS: ' + key + ': ' + str(vars(args)[key]))

    # Set gpu
<<<<<<< HEAD
    reporter = model.reporter
    ngpu = int(args.gpu)
    if ngpu == 1:
        gpu_id = range(ngpu)
        logging.info('gpu id: ' + str(gpu_id))
        model.cuda()
    elif ngpu > 1:
        gpu_id = range(ngpu)
        logging.info('gpu id: ' + str(gpu_id))
        model = torch.nn.DataParallel(model, device_ids=gpu_id)
        model.cuda()
=======
    if args.ngpu > 1:
        logging.warn("currently, pytorch does not support multi-gpu. use single gpu.")
    if args.ngpu > 0:
        gpu_id = 0
        # Make a specified GPU current
        model.cuda(gpu_id)  # Copy the model to the GPU
    else:
        gpu_id = -1
>>>>>>> 4d6b1ecb

    # Setup an optimizer
    if args.opt == 'adadelta':
        optimizer = torch.optim.Adadelta(
            model.parameters(), rho=0.95, eps=args.eps)
    elif args.opt == 'adam':
        optimizer = torch.optim.Adam(model.parameters())

    # FIXME: TOO DIRTY HACK
    setattr(optimizer, "target", reporter)
    setattr(optimizer, "serialize", lambda s: reporter.serialize(s))

    # read json data
    with open(args.train_label, 'rb') as f:
        train_json = json.load(f)['utts']
    with open(args.valid_label, 'rb') as f:
        valid_json = json.load(f)['utts']

    # make minibatch list (variable length)
    train = make_batchset(train_json, args.batch_size,
                          args.maxlen_in, args.maxlen_out, args.minibatches)
    valid = make_batchset(valid_json, args.batch_size,
                          args.maxlen_in, args.maxlen_out, args.minibatches)
    # hack to make batchsze argument as 1
    # actual bathsize is included in a list
    train_iter = chainer.iterators.SerialIterator(train, 1)
    valid_iter = chainer.iterators.SerialIterator(
        valid, 1, repeat=False, shuffle=False)

    # prepare Kaldi reader
    train_reader = lazy_io.read_dict_scp(args.train_feat)
    valid_reader = lazy_io.read_dict_scp(args.valid_feat)

    # Set up a trainer
    updater = PytorchSeqUpdaterKaldi(
        model, args.grad_clip, train_iter, optimizer, train_reader, gpu_id)
    trainer = training.Trainer(
        updater, (args.epochs, 'epoch'), out=args.outdir)

    # Resume from a snapshot
    if args.resume:
        chainer.serializers.load_npz(args.resume, trainer)
        model = trainer.updater.model

    # Evaluate the model with the test dataset for each epoch
    trainer.extend(PytorchSeqEvaluaterKaldi(
        model, valid_iter, reporter, valid_reader, device=gpu_id))

    # Take a snapshot for each specified epoch
    trainer.extend(extensions.snapshot(), trigger=(1, 'epoch'))

    # Make a plot for training and validation values
    trainer.extend(extensions.PlotReport(['main/loss', 'validation/main/loss',
                                          'main/loss_ctc', 'validation/main/loss_ctc',
                                          'main/loss_att', 'validation/main/loss_att'],
                                         'epoch', file_name='loss.png'))
    trainer.extend(extensions.PlotReport(['main/acc', 'validation/main/acc'],
                                         'epoch', file_name='acc.png'))

    # Save best models
    def torch_save(path, _):
        torch.save(model.state_dict(), path)
        torch.save(model, path + ".pkl")

    trainer.extend(extensions.snapshot_object(model, 'model.loss.best', savefun=torch_save),
                   trigger=training.triggers.MinValueTrigger('validation/main/loss'))
    trainer.extend(extensions.snapshot_object(model, 'model.acc.best', savefun=torch_save),
                   trigger=training.triggers.MaxValueTrigger('validation/main/acc'))

    # epsilon decay in the optimizer
    def torch_load(path, obj):
        model.load_state_dict(torch.load(path))
        return obj
    if args.opt == 'adadelta':
        if args.criterion == 'acc':
            trainer.extend(restore_snapshot(model, args.outdir + '/model.acc.best', load_fn=torch_load),
                           trigger=CompareValueTrigger(
                               'validation/main/acc',
                               lambda best_value, current_value: best_value > current_value))
            trainer.extend(adadelta_eps_decay(args.eps_decay),
                           trigger=CompareValueTrigger(
                               'validation/main/acc',
                               lambda best_value, current_value: best_value > current_value))
        elif args.criterion == 'loss':
            trainer.extend(restore_snapshot(model, args.outdir + '/model.loss.best', load_fn=torch_load),
                           trigger=CompareValueTrigger(
                               'validation/main/loss',
                               lambda best_value, current_value: best_value < current_value))
            trainer.extend(adadelta_eps_decay(args.eps_decay),
                           trigger=CompareValueTrigger(
                               'validation/main/loss',
                               lambda best_value, current_value: best_value < current_value))

    # Write a log of evaluation statistics for each epoch
    trainer.extend(extensions.LogReport(trigger=(100, 'iteration')))
    report_keys = ['epoch', 'iteration', 'main/loss', 'main/loss_ctc', 'main/loss_att',
                   'validation/main/loss', 'validation/main/loss_ctc', 'validation/main/loss_att',
                   'main/acc', 'validation/main/acc', 'elapsed_time']
    if args.opt == 'adadelta':
        trainer.extend(extensions.observe_value(
            'eps', lambda trainer: trainer.updater.get_optimizer('main').param_groups[0]["eps"]),
            trigger=(100, 'iteration'))
        report_keys.append('eps')
    trainer.extend(extensions.PrintReport(
        report_keys), trigger=(100, 'iteration'))

    trainer.extend(extensions.ProgressBar())

    # Run the training
    trainer.run()


def recog(args):
    '''Run recognition'''
    # seed setting
    torch.manual_seed(args.seed)

    # read training config
    with open(args.model_conf, "rb") as f:
        logging.info('reading a model config file from' + args.model_conf)
        idim, odim, train_args = pickle.load(f)

    for key in sorted(vars(args).keys()):
        logging.info('ARGS: ' + key + ': ' + str(vars(args)[key]))

    # specify model architecture
    logging.info('reading model parameters from' + args.model)
    e2e = E2E(idim, odim, train_args)
    model = Loss(e2e, train_args.mtlalpha)

    def cpu_loader(storage, location):
        return storage
    model.load_state_dict(torch.load(args.model, map_location=cpu_loader))

    # read rnnlm
    if args.rnnlm:
        rnnlm = lm_pytorch.ClassifierWithState(
            lm_pytorch.RNNLM(len(train_args.char_list), 650))
        rnnlm.load_state_dict(torch.load(args.rnnlm, map_location=cpu_loader))
    else:
        rnnlm = None

    # prepare Kaldi reader
    reader = kaldi_io_py.read_mat_ark(args.recog_feat)

    # read json data
    with open(args.recog_label, 'rb') as f:
        recog_json = json.load(f)['utts']

    new_json = {}
    for name, feat in reader:
        if args.beam_size == 1:
            y_hat = e2e.recognize(feat, args, train_args.char_list, rnnlm=rnnlm)
        else:
            nbest_hyps = e2e.recognize(feat, args, train_args.char_list, rnnlm=rnnlm)
            # get 1best and remove sos
            y_hat = nbest_hyps[0]['yseq'][1:]

        y_true = map(int, recog_json[name]['tokenid'].split())

        # print out decoding result
        seq_hat = [train_args.char_list[int(idx)] for idx in y_hat]
        seq_true = [train_args.char_list[int(idx)] for idx in y_true]
        seq_hat_text = "".join(seq_hat).replace('<space>', ' ')
        seq_true_text = "".join(seq_true).replace('<space>', ' ')
        logging.info("groundtruth[%s]: " + seq_true_text, name)
        logging.info("prediction [%s]: " + seq_hat_text, name)

        # copy old json info
        new_json[name] = recog_json[name]

        # added recognition results to json
        logging.debug("dump token id")
        # TODO(karita) make consistent to chainer as idx[0] not idx
        new_json[name]['rec_tokenid'] = " ".join([str(idx) for idx in y_hat])
        logging.debug("dump token")
        new_json[name]['rec_token'] = " ".join(seq_hat)
        logging.debug("dump text")
        new_json[name]['rec_text'] = seq_hat_text

        # add n-best recognition results with scores
        if args.beam_size > 1 and len(nbest_hyps) > 1:
            for i, hyp in enumerate(nbest_hyps):
                y_hat = hyp['yseq'][1:]
                seq_hat = [train_args.char_list[int(idx)] for idx in y_hat]
                seq_hat_text = "".join(seq_hat).replace('<space>', ' ')
                new_json[name]['rec_tokenid' + '[' + '{:05d}'.format(i) + ']'] = " ".join([str(idx) for idx in y_hat])
                new_json[name]['rec_token' + '[' + '{:05d}'.format(i) + ']'] = " ".join(seq_hat)
                new_json[name]['rec_text' + '[' + '{:05d}'.format(i) + ']'] = seq_hat_text
                new_json[name]['score' + '[' + '{:05d}'.format(i) + ']'] = hyp['score']

    # TODO(watanabe) fix character coding problems when saving it
    with open(args.result_label, 'wb') as f:
        f.write(json.dumps({'utts': new_json}, indent=4, sort_keys=True).encode('utf_8'))<|MERGE_RESOLUTION|>--- conflicted
+++ resolved
@@ -176,7 +176,6 @@
         logging.info('ARGS: ' + key + ': ' + str(vars(args)[key]))
 
     # Set gpu
-<<<<<<< HEAD
     reporter = model.reporter
     ngpu = int(args.gpu)
     if ngpu == 1:
@@ -188,16 +187,6 @@
         logging.info('gpu id: ' + str(gpu_id))
         model = torch.nn.DataParallel(model, device_ids=gpu_id)
         model.cuda()
-=======
-    if args.ngpu > 1:
-        logging.warn("currently, pytorch does not support multi-gpu. use single gpu.")
-    if args.ngpu > 0:
-        gpu_id = 0
-        # Make a specified GPU current
-        model.cuda(gpu_id)  # Copy the model to the GPU
-    else:
-        gpu_id = -1
->>>>>>> 4d6b1ecb
 
     # Setup an optimizer
     if args.opt == 'adadelta':
