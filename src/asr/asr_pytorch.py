--- conflicted
+++ resolved
@@ -58,29 +58,29 @@
 class CustomEvaluator(extensions.Evaluator):
     '''Custom evaluater for pytorch'''
 
-    def __init__(self, model, iterator, target, converter, device):
-        super(CustomEvaluator, self).__init__(iterator, target)
-        self.model = model
-        self.converter = converter
-        self.device = device
-
-    # The core part of the update routine can be customized by overriding.
-    def evaluate(self):
-        iterator = self._iterators['main']
-
-        if self.eval_hook:
-            self.eval_hook(self)
-
-        if hasattr(iterator, 'reset'):
-            iterator.reset()
-            it = iterator
-        else:
-            it = copy.copy(iterator)
+       def __init__(self, model, iterator, target, converter, device):
+           super(CustomEvaluator, self).__init__(iterator, target)
+           self.model = model
+           self.converter = converter
+           self.device = device
+
+# The core part of the update routine can be customized by overriding.
+           def evaluate(self):
+               iterator = self._iterators['main']
+
+               if self.eval_hook:
+self.eval_hook(self)
+
+    if hasattr(iterator, 'reset'):
+        iterator.reset()
+        it = iterator
+        else:
+        it = copy.copy(iterator)
 
         summary = reporter_module.DictSummary()
 
-        self.model.eval()
-        with torch.no_grad():
+self.model.eval()
+    with torch.no_grad():
             for batch in it:
                 observation = {}
                 with reporter_module.report_scope(observation):
@@ -140,34 +140,20 @@
 
         # Get the next batch ( a list of json files)
         batch = train_iter.next()
-<<<<<<< HEAD
-        xs_pad, ilens, grapheme_ys_pad, phoneme_ys_pad, lang_ys = self.converter(batch, self.device)
+        if self.model.predictor.ivector_dim:
+            xs_pad, ilens, grapheme_ys_pad, phoneme_ys_pad, lang_ys, ivectors = self.converter(batch, self.device, use_ivectors=True)
+        else:
+            xs_pad, ilens, grapheme_ys_pad, phoneme_ys_pad, lang_ys = self.converter(batch, self.device, use_ivectors=False)
 
         # Compute the loss at this time step and accumulate it
         optimizer.zero_grad()  # Clear the parameter gradients
         if self.ngpu > 1:
             loss = 1. / self.ngpu * self.model(xs_pad, ilens, grapheme_ys_pad,
-                                               phoneme_ys_pad)
+                                               phoneme_ys_pad, ivectors=ivectors)
             loss.backward(loss.new_ones(self.ngpu))  # Backprop
         else:
-            loss = self.model(xs_pad, ilens, grapheme_ys_pad, phoneme_ys_pad)
-=======
-        v = None
-        if self.model.predictor.ivector_dim:
-            xtmp = self.converter(batch, self.device, use_ivectors=True)
-            v = xtmp[3]
-            x = xtmp[:3]
-        else:
-            x = self.converter(batch, self.device, use_ivectors=False)
-   
-        # Compute the loss at this time step and accumulate it
-        optimizer.zero_grad()  # Clear the parameter gradients
-        if self.ngpu > 1:
-            loss = 1. / self.ngpu * self.model(*x, ivectors=v)
-            loss.backward(loss.new_ones(self.ngpu))  # Backprop
-        else:
-            loss = self.model(*x, ivectors=v)
->>>>>>> d86fe5bf
+            loss = self.model(xs_pad, ilens, grapheme_ys_pad, phoneme_ys_pad,
+                              ivectors=ivectors)
             loss.backward()  # Backprop
         loss.detach()  # Truncate the graph
         # compute the gradient norm to check if it is normal or not
@@ -246,18 +232,13 @@
     def __call__(self, batch, device, use_ivectors=False):
         # batch should be located in list
         assert len(batch) == 1
-<<<<<<< HEAD
-        xs, grapheme_ys, phoneme_ys, lang_ys = batch[0]
+        xs, grapheme_ys, phoneme_ys, lang_ys, ivectors = batch[0]
 
         # perform subsamping
-=======
-        xs, vs, ys = batch[0]
-        
->>>>>>> d86fe5bf
         if self.subsamping_factor > 1:
             xs = [x[::self.subsampling_factor, :] for x in xs]
             if use_ivectors:
-                vs = [v[::self.subsampling_factor, :] for v in vs]
+                ivectors = [v[::self.subsampling_factor, :] for v in ivectors]
         # get batch of lengths of input sequences
         ilens = np.array([x.shape[0] for x in xs])
 
@@ -275,6 +256,10 @@
 
         lang_ys = torch.from_numpy(lang_ys).long().to(device)
 
+        if use_ivectors:
+            vs_pad = pad_list([torch.from_numpy(v).float() for v in ivectors], 0).to(device)
+            return xs_pad, ilens, grapheme_ys_pad, phoneme_ys_pad, lang_ys, vs_pad
+
         return xs_pad, ilens, grapheme_ys_pad, phoneme_ys_pad, lang_ys
 
 class EspnetException(Exception):
@@ -283,17 +268,9 @@
 class NoOdimException(EspnetException):
     pass
 
-<<<<<<< HEAD
 def get_odim(output_name, valid_json):
     """ Return the output dimension for a given output type.
     For example, output type might be 'phn' (phonemes) or 'grapheme'.
-=======
-        if use_ivectors:
-            vs_pad = pad_list([torch.from_numpy(v).float() for v in vs], 0).to(device)
-            return xs_pad, ilens, ys_pad, vs_pad
-
-        return xs_pad, ilens, ys_pad
->>>>>>> d86fe5bf
 
     Note this is based off the first utterance, so it's assumed the output
     dimension doesn't change across utterances in the JSON."""
