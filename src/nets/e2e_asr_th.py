#!/usr/bin/env python

# Copyright 2017 Johns Hopkins University (Shinji Watanabe)
#  Apache 2.0  (http://www.apache.org/licenses/LICENSE-2.0)


from __future__ import division

import codecs
import logging
import math
import sys

from argparse import Namespace

import chainer
import numpy as np
import six
import torch
import torch.nn.functional as F
import warpctc_pytorch as warp_ctc

from chainer import reporter
from torch.nn.utils.rnn import pack_padded_sequence
from torch.nn.utils.rnn import pad_packed_sequence

from ctc_prefix_score import CTCPrefixScore
from e2e_asr_common import end_detect
from e2e_asr_common import get_vgg2l_odim
from e2e_asr_common import label_smoothing_dist


CTC_LOSS_THRESHOLD = 10000
CTC_SCORING_RATIO = 1.5
MAX_DECODER_OUTPUT = 5

def get_tids(output_type, data):
    """ Given some data from data.json, return a list of lists,
    one per utterance, where each sub-list consists of tokenids corresponding
    to some specified output type."""

    tids = []
    for utter in data:
        for output in utter[1]['output']:
            if output[u'name'] == output_type:
                tids.append(output['tokenid'].split())
    return tids

# ------------- Utility functions --------------------------------------------------------------------------------------
def to_cuda(m, x):
    """Function to send tensor into corresponding device

    :param torch.nn.Module m: torch module
    :param torch.Tensor x: torch tensor
    :return: torch tensor located in the same place as torch module
    :rtype: torch.Tensor
    """
    assert isinstance(m, torch.nn.Module)
    device = next(m.parameters()).device
    return x.to(device)


def pad_list(xs, pad_value):
    """Function to pad values

    :param list xs: list of torch.Tensor [(L_1, D), (L_2, D), ..., (L_B, D)]
    :param float pad_value: value for padding
    :return: padded tensor (B, Lmax, D)
    :rtype: torch.Tensor
    """
    n_batch = len(xs)
    max_len = max(x.size(0) for x in xs)
    pad = xs[0].new(n_batch, max_len, * xs[0].size()[1:]).fill_(pad_value)

    for i in range(n_batch):
        pad[i, :xs[i].size(0)] = xs[i]

    return pad


def make_pad_mask(lengths):
    """Function to make mask tensor containing indices of padded part

    e.g.: lengths = [5, 3, 2]
          mask = [[0, 0, 0, 0 ,0],
                  [0, 0, 0, 1, 1],
                  [0, 0, 1, 1, 1]]

    :param list lengths: list of lengths (B)
    :return: mask tensor containing indices of padded part (B, Tmax)
    :rtype: torch.Tensor
    """
    bs = int(len(lengths))
    maxlen = int(max(lengths))
    mask = torch.zeros(bs, maxlen, dtype=torch.uint8)
    for i, l in enumerate(lengths):
        mask[i, l:] = 1

    return mask


def th_accuracy(pad_outputs, pad_targets, ignore_label):
    """Function to calculate accuracy

    :param torch.Tensor pad_outputs: prediction tensors (B*Lmax, D)
    :param torch.Tensor pad_targets: target tensors (B, Lmax, D)
    :param int ignore_label: ignore label id
    :retrun: accuracy value (0.0 - 1.0)
    :rtype: float
    """
    pad_pred = pad_outputs.view(
        pad_targets.size(0),
        pad_targets.size(1),
        pad_outputs.size(1)).argmax(2)
    mask = pad_targets != ignore_label
    numerator = torch.sum(pad_pred.masked_select(mask) == pad_targets.masked_select(mask))
    denominator = torch.sum(mask)
    return float(numerator) / float(denominator)


class Reporter(chainer.Chain):
    def report(self, loss_ctc, loss_att, loss_phn, acc, mtl_loss):
        reporter.report({'loss_ctc': loss_ctc}, self)
        reporter.report({'loss_att': loss_att}, self)
        reporter.report({'loss_phn': loss_phn}, self)
        reporter.report({'acc': acc}, self)
        logging.info('mtl loss:' + str(mtl_loss))
        reporter.report({'loss': mtl_loss}, self)

    def report_lang(self, acc_lang, loss_lang):
        reporter.report({'loss_lang': loss_lang}, self)
        reporter.report({'acc_lang': acc_lang}, self)

# TODO(watanabe) merge Loss and E2E: there is no need to make these separately
class Loss(torch.nn.Module):
    """Multi-task learning loss module

    :param torch.nn.Module predictor: E2E model instance
    :param float mtlalpha: mtl coefficient value (0.0 ~ 1.0)

    """

    def __init__(self, predictor, mtlalpha,
                 phoneme_objective_weight=None,
                 langs=None):
        super(Loss, self).__init__()
        assert 0.0 <= mtlalpha <= 1.0, "mtlalpha shoule be [0.0, 1.0]"
        self.mtlalpha = mtlalpha
        self.phoneme_objective_weight = phoneme_objective_weight
        self.loss = None
        self.accuracy = None
        self.predictor = predictor
        self.reporter = Reporter()

        if langs:
            # Define components related to language prediction
            self.lang_linear = torch.nn.Linear(self.predictor.eprojs, len(langs))
            self.log_softmax = torch.nn.LogSoftmax(dim=1)
            self.loss_lang = torch.nn.NLLLoss()

    def forward_langid(self, xs_pad, ilens, lang_ys, ivectors=None):

        hpad, hlens = self.predictor.encode(xs_pad, ilens)
        mean = hpad.mean(dim=1)
        log_softmax_out = self.log_softmax(self.lang_linear(mean))
        logging.info("log_softmax {}".format(log_softmax_out))

        #targets = to_cuda(self, torch.LongTensor([self.lang2id[uttid2lang(utt[0])] for utt in x]))
        #targets = torch.autograd.Variable(targets)

        logging.info("lang_ys: {}".format([int(id_) for id_ in lang_ys]))

        # Accuracy the best guess across batch.
        lang_1best_guess = log_softmax_out.topk(1)[1]
        acc_lang = float(sum(lang_1best_guess[:,0] == lang_ys))/len(lang_ys)
        logging.info("lang prediction accuracy: {}".format(acc_lang))

        #lang_ys_hr = [self.id2lang[int(id_)] for id_ in lang_ys]
        #lang_guesses_hr = [self.id2lang[int(id_)] for id_ in lang_1best_guess]
        #logging.info("lang (hyp, ref)s: {}".format(
        #        zip(lang_guesses_hr, lang_ys_hr)))

        self.loss_lang_out = self.loss_lang(log_softmax_out, lang_ys)
        logging.info("langid loss: {}".format(self.loss_lang_out))

        self.reporter.report_lang(acc_lang, self.loss_lang_out)

        return self.loss_lang_out

    def forward(self, xs_pad, ilens, ys_pad, phoneme_ys_pad, ivectors=None):
        '''Multi-task learning loss forward

        :param torch.Tensor xs_pad: batch of padded input sequences (B, Tmax, idim)
        :param torch.Tensor ilens: batch of lengths of input sequences (B)
        :param torch.Tensor ys_pad: batch of padded character id sequence tensor (B, Lmax)
        :return: loss value
        :rtype: torch.Tensor
        '''
        logging.info("Loss forward phoneme_ys_pad: {}".format(phoneme_ys_pad))

        self.loss = None
        loss_ctc, loss_att, loss_phn, acc = self.predictor(
                xs_pad, ilens, ys_pad, phoneme_ys_pad, ivectors=ivectors)
        alpha = self.mtlalpha
        beta = self.phoneme_objective_weight

        loss_ctc_data = None
        loss_att_data = None
        loss_phn_data = None

        # If any of these losses are None from self.predictor, then we are not using them and can zero them.
        if loss_ctc is None:
            loss_ctc = 0
        if loss_phn is None:
            loss_phn = 0
        if loss_att is None:
            loss_att = 0

        self.loss = alpha * loss_ctc + beta * loss_phn + (1 - alpha - beta) * loss_att

        if alpha > 0:
            loss_ctc_data = float(loss_ctc.data)
        if beta > 0:
            loss_phn_data = float(loss_phn.data)
        if alpha + beta < 1:
            loss_att_data = float(loss_att)

        loss_data = float(self.loss)
        if loss_data < CTC_LOSS_THRESHOLD and not math.isnan(loss_data):
            self.reporter.report(loss_ctc_data, loss_att_data, loss_phn_data, acc, loss_data)
        else:
            logging.warning('loss (=%f) is not correct', loss_data)

        return self.loss


class E2E(torch.nn.Module):
    """E2E module

    :param int idim: dimension of inputs
    :param int odim: dimension of outputs
    :param namespace args: argument namespace containing options
    """

    def __init__(self, idim, odim, args, phoneme_odim=-1):
        super(E2E, self).__init__()
        self.eprojs = args.eprojs
        self.etype = args.etype
        self.verbose = args.verbose
        self.char_list = args.char_list
        self.outdir = args.outdir
        self.mtlalpha = args.mtlalpha
        self.phoneme_objective_weight = args.phoneme_objective_weight
        try:
            self.phoneme_objective_layer = args.phoneme_objective_layer
        except AttributeError:
            # Then the model may have been trained before
            # phoneme_objective_layers were an option
            self.phoneme_objective_layer = None

        self.ivector_dim = args.ivector_dim

        # below means the last number becomes eos/sos ID
        # note that sos/eos IDs are identical
        self.sos = odim - 1
        self.eos = odim - 1
        self.idim = idim

        # subsample info
        # +1 means input (+1) and layers outputs (args.elayer)
        subsample = np.ones(args.elayers + 1, dtype=np.int)
        if args.etype == 'blstmp':
            ss = args.subsample.split("_")
            for j in range(min(args.elayers + 1, len(ss))):
                subsample[j] = int(ss[j])
        else:
            logging.warning(
                'Subsampling is not performed for vgg*. It is performed in max pooling layers at CNN.')
        logging.info('subsample: ' + ' '.join([str(x) for x in subsample]))
        self.subsample = subsample

        if args.lsm_type:
            logging.info("Use label smoothing with " + args.lsm_type)
            labeldist = label_smoothing_dist(odim, args.lsm_type, transcript=args.train_json)
        else:
            labeldist = None

        # encoder
        self.enc = Encoder(args.etype, idim, args.elayers, args.eunits, args.eprojs,
                           self.subsample, args.dropout_rate,
<<<<<<< HEAD
                           phoneme_objective_layer=self.phoneme_objective_layer,
                           ivector_dim=self.ivector_dim)
=======
                           ivector_dim=self.ivector_dim,
                           tdnn_odims=args.tdnn_odims,
                           tdnn_offsets=args.tdnn_offsets,
                           tdnn_prefinal_affine_dim=args.tdnn_prefinal_affine_dim,
                           tdnn_final_affine_dim=args.tdnn_final_affine_dim)
>>>>>>> 2b8a779a
        # ctc
        self.ctc = CTC(odim, args.eprojs, args.dropout_rate)
        # Phoneme CTC objective
        if self.phoneme_objective_weight > 0.0:
            logging.info("phoneme_objective_weight={}".format(self.phoneme_objective_weight))
            logging.info("phoneme_odim:{}".format(phoneme_odim))
            logging.info("args.eprojs:{}".format(args.eprojs))
            self.phn_ctc = CTC(phoneme_odim, args.eprojs, args.dropout_rate)
        # attention
        if args.atype == 'noatt':
            self.att = NoAtt()
        elif args.atype == 'dot':
            self.att = AttDot(args.eprojs, args.dunits, args.adim)
        elif args.atype == 'add':
            self.att = AttAdd(args.eprojs, args.dunits, args.adim)
        elif args.atype == 'location':
            self.att = AttLoc(args.eprojs, args.dunits,
                              args.adim, args.aconv_chans, args.aconv_filts)
        elif args.atype == 'location2d':
            self.att = AttLoc2D(args.eprojs, args.dunits,
                                args.adim, args.awin, args.aconv_chans, args.aconv_filts)
        elif args.atype == 'location_recurrent':
            self.att = AttLocRec(args.eprojs, args.dunits,
                                 args.adim, args.aconv_chans, args.aconv_filts)
        elif args.atype == 'coverage':
            self.att = AttCov(args.eprojs, args.dunits, args.adim)
        elif args.atype == 'coverage_location':
            self.att = AttCovLoc(args.eprojs, args.dunits, args.adim,
                                 args.aconv_chans, args.aconv_filts)
        elif args.atype == 'multi_head_dot':
            self.att = AttMultiHeadDot(args.eprojs, args.dunits,
                                       args.aheads, args.adim, args.adim)
        elif args.atype == 'multi_head_add':
            self.att = AttMultiHeadAdd(args.eprojs, args.dunits,
                                       args.aheads, args.adim, args.adim)
        elif args.atype == 'multi_head_loc':
            self.att = AttMultiHeadLoc(args.eprojs, args.dunits,
                                       args.aheads, args.adim, args.adim,
                                       args.aconv_chans, args.aconv_filts)
        elif args.atype == 'multi_head_multi_res_loc':
            self.att = AttMultiHeadMultiResLoc(args.eprojs, args.dunits,
                                               args.aheads, args.adim, args.adim,
                                               args.aconv_chans, args.aconv_filts)
        else:
            logging.error(
                "Error: need to specify an appropriate attention archtecture")
            sys.exit()
        # decoder
        self.dec = Decoder(args.eprojs, odim, args.dlayers, args.dunits,
                           self.sos, self.eos, self.att, self.verbose, self.char_list,
                           labeldist, args.lsm_weight)

        # weight initialization
        self.init_like_chainer()

    
    def init_kaldi(self, net):
        for c_name, c_comp in net['Nnet3']['components'].items():
            idim = c_comp['idim']
            odim = c_comp['odim']
            #########################################
            # LDA COMPONENT
            #########################################
            if c_name == 'lda':
                for i in range(3):
                    self.enc.ivector_mixer.W.weight.data[:, :, i] = torch.Tensor(c_comp['LinearParams'][:, i*self.idim:(i+1)*self.idim])
                self.enc.ivector_mixer.W.bias.data = torch.Tensor(c_comp['BiasParams'])
                #self.enc.ivector_mixer.W.weight.requires_grad = False
                #self.enc.ivector_mixer.W.bias.requires_grad = False 
                
                # ivectors
                if self.ivector_dim is not None:
                    self.enc.ivector_mixer.V.weight.data[:, :, 0] = torch.Tensor(c_comp['LinearParams'][:, -self.ivector_dim:])
                    #self.enc.ivector_mixer.V.weight.requires_grad = False 

                
            #########################################
            # TDNN
            #########################################
            elif c_name.startswith('tdnn') and c_name.endswith('affine'):
                if len(c_comp['input']) == 1:
                    input_name, offsets = c_comp['input'].items()[0]
                    
                    kernel_size = len(offsets)
                    # Check for equal spacing
                    if kernel_size > 1:
                        dilations = np.diff(offsets)
                        if np.all(dilations == dilations[0]):
                            dil = dilations[0]
                        else:
                            print("Not Implemented. We require constant TDNN offsets.")
                    else:
                        dil=1
                else:
                    print("Not Implemented")
                    sys.exit()
                
                # Convert Matrix multiplication on appended inputs to convolution operation
                frame_dim = idim // kernel_size
                layer_num = int(c_name.split('.')[0][-1]) - 1 # This isn't great. SHOULD CHANGE!!

                for i in range(kernel_size):
                    self.enc.enc1.tdnn[layer_num].weight.data[:, :, i] = torch.Tensor(c_comp['LinearParams'][:, i*frame_dim:(i+1)*frame_dim])
                
                # Bias
                self.enc.enc1.tdnn[layer_num].bias.data = torch.Tensor(c_comp['BiasParams'])

            elif c_name.startswith('prefinal') and c_name.endswith('affine'):
                self.enc.enc1.prefinal_affine.weight.data[:, :, 0] = torch.Tensor(c_comp['LinearParams'])
                self.enc.enc1.prefinal_affine.bias.data = torch.Tensor(c_comp['BiasParams'])
            elif c_name.startswith('output') and c_name.endswith('affine'):
                self.enc.enc1.final_affine.weight.data[:, :, 0] = torch.Tensor(c_comp['LinearParams'])
                self.enc.enc1.final_affine.bias.data = torch.Tensor(c_comp['BiasParams'])


            #########################################
            # BATCHNORM
            #########################################
            elif c_name.endswith('batchnorm'):
                if c_name.startswith('prefinal-chain'):
                    layer_num = -1
                elif c_name.startswith('tdnn'):
                    layer_num = int(c_name.split('.')[0][-1]) - 1 # This isn't great. SHOULD CHANGE!!
                else:
                    continue;
                self.enc.enc1.batchnorm[layer_num].running_mean = torch.Tensor(c_comp['running_mean'])  
                self.enc.enc1.batchnorm[layer_num].running_var = torch.Tensor(c_comp['running_var'])


    def init_like_chainer(self):
        """Initialize weight like chainer

        chainer basically uses LeCun way: W ~ Normal(0, fan_in ** -0.5), b = 0
        pytorch basically uses W, b ~ Uniform(-fan_in**-0.5, fan_in**-0.5)

        however, there are two exceptions as far as I know.
        - EmbedID.W ~ Normal(0, 1)
        - LSTM.upward.b[forget_gate_range] = 1 (but not used in NStepLSTM)
        """
        def lecun_normal_init_parameters(module):
            for p in module.parameters():
                data = p.data
                if data.dim() == 1:
                    # bias
                    data.zero_()
                elif data.dim() == 2:
                    # linear weight
                    n = data.size(1)
                    stdv = 1. / math.sqrt(n)
                    data.normal_(0, stdv)
                elif data.dim() == 4 or data.dim() == 3:
                    # conv weight
                    n = data.size(1)
                    for k in data.size()[2:]:
                        n *= k
                    stdv = 1. / math.sqrt(n)
                    data.normal_(0, stdv)
                else:
                    raise NotImplementedError

        def set_forget_bias_to_one(bias):
            n = bias.size(0)
            start, end = n // 4, n // 2
            bias.data[start:end].fill_(1.)

        lecun_normal_init_parameters(self)
        # exceptions
        # embed weight ~ Normal(0, 1)
        self.dec.embed.weight.data.normal_(0, 1)
        # forget-bias = 1.0
        # https://discuss.pytorch.org/t/set-forget-gate-bias-of-lstm/1745
        for l in six.moves.range(len(self.dec.decoder)):
            set_forget_bias_to_one(self.dec.decoder[l].bias_ih)

    def forward(self, xs_pad, ilens, ys_pad, phoneme_ys_pad, ivectors=None):
        '''E2E forward

        :param torch.Tensor xs_pad: batch of padded input sequences (B, Tmax, idim)
        :param torch.Tensor ilens: batch of lengths of input sequences (B)
        :param torch.Tensor ys_pad: batch of padded character id sequence tensor (B, Lmax)
        :return: ctc loass value
        :rtype: torch.Tensor
        :return: attention loss value
        :rtype: torch.Tensor
        :return: accuracy in attention decoder
        :rtype: float
        '''

        logging.info("E2E forward phoneme_ys_pad: {}".format(phoneme_ys_pad))

        # 1. encoder
        hs_pad, hlens = self.encode(xs_pad, ilens, ivectors=ivectors)

        # 3. CTC loss
        if self.mtlalpha == 0:
            loss_ctc = None
        else:
            loss_ctc = self.ctc(hs_pad, hlens, ys_pad)

        # 4. attention loss
        if self.mtlalpha == 1:
            loss_att = None
            acc = None
        else:
            loss_att, acc = self.dec(hs_pad, hlens, ys_pad)
            #loss_att, acc = self.dec(hpad, hlens, grapheme_ys)

        # 5. Phoneme loss
        # change to phoneme-ys_pad where appropriate
        loss_phn = None
        if self.phoneme_objective_weight > 0.0:
            if self.phoneme_objective_layer:
                if self.etype == "blstmp":
                    loss_phn = self.phn_ctc(self.enc.enc1.phoneme_layer_hpad, hlens, phoneme_ys_pad)
                elif self.etype == "vggblstmp":
                    loss_phn = self.phn_ctc(self.enc.enc2.phoneme_layer_hpad, hlens, phoneme_ys_pad)
                else:
                    assert False
            else:
                loss_phn = self.phn_ctc(hs_pad, hlens, phoneme_ys_pad)

        return loss_ctc, loss_att, loss_phn, acc

    def encode(self, xs_pad, ilens, ivectors=None):
        """ Takes the JSON data (which is a batch) and then produces an encodedv version"""

        hs_pad, hlens = self.enc(xs_pad, ilens, ivectors=ivectors)
        return hs_pad, hlens

    def recognize_phn(self, x):
        """ Performs greedy 1-best CTC decoding for predicting phonemes."""

<<<<<<< HEAD
        self.eval()
        x = x[::self.subsample[0], :]
        ilen = [x.shape[0]]
        h = to_cuda(self, torch.from_numpy(
            np.array(x, dtype=np.float32)))

        # 1. encoder
        h, _ = self.enc(h.unsqueeze(0), ilen)

        # 2. calculate log P(z_t|X) for CTC scores
        if self.phoneme_objective_layer:
            # Then use the appropriate layer
            phn_log_softmax = self.phn_ctc.log_softmax(self.enc.enc1.phoneme_layer_hpad).data[0]
        else:
            phn_log_softmax = self.phn_ctc.log_softmax(h).data[0]
        logging.info("phn_log_softmax.shape {}".format(phn_log_softmax.shape))

        # 3. Calculate the one best hypothesis:
        one_best = torch.topk(phn_log_softmax,1)[1]

        # 4. Collapse repeated phonemes and then remove blanks
        phn_hyp = remove_blanks(collapse_adjacent(one_best))

        return phn_hyp

    def recognize(self, x, recog_args, char_list,
                  rnnlm=None):
=======
    def recognize(self, x, recog_args, char_list, rnnlm=None, ivectors=None):
>>>>>>> 2b8a779a
        '''E2E beam search

        :param ndarray x: input acouctic feature (T, D)
        :param namespace recog_args: argment namespace contraining options
        :param list char_list: list of characters
        :param torch.nn.Module rnnlm: language model module
        :return: N-best decoding results
        :rtype: list
        '''
        prev = self.training
        self.eval()
        # subsample frame
        x = x[::self.subsample[0], :]
        ilen = [x.shape[0]]
        h = to_cuda(self, torch.from_numpy(
            np.array(x, dtype=np.float32)))

        v = None
        if ivectors is not None:
            ivectors = ivectors[::self.subsample[0], :]
            v = to_cuda(self, torch.from_numpy(np.array(ivectors, dtype=np.float32)))
            v = v.unsqueeze(0)

        # 1. encoder
        # make a utt list (1) to use the same interface for encoder
        h, _ = self.enc(h.unsqueeze(0), ilen, ivectors=v)

        # calculate log P(z_t|X) for CTC scores
        if recog_args.ctc_weight > 0.0:
            lpz = self.ctc.log_softmax(h)[0]
        else:
            lpz = None

        if recog_args.lang_grapheme_constraint:
            # TODO Temporarily hardcode loading of Swahili dict.
            with codecs.open(recog_args.lang_grapheme_constraint, encoding="utf-8") as f:
                inv = set([line.split()[0] for line in f])
            # Then mask the CTC probabilities for characters that are not in
            # restrict_chars
            logging.info("INV: {}".format(inv))
            logging.info("char_list: {}".format(char_list[:60]))
            chars_mask = [1 if char in inv else np.inf for char in char_list]
            logging.info("chars_mask: {}".format(chars_mask[:60]))
            chars_mask[0] = 1 #The CTC blank symbol should persist.
            logging.info("chars_mask: {}".format(chars_mask[:60]))
            logging.info("{} {}".format(len(char_list),h.shape))
            logging.info("{}".format(lpz.shape))
            #logging.info("lpz.device: {}".format(lpz.device))
            chars_mask = torch.from_numpy(np.array(chars_mask, dtype=np.float32))
            logging.info("sum chars mask: {}".format(sum(chars_mask)))
            logging.info("lpz[0:10,0:10]: {}".format(lpz[0:10,0:10]))
            lpz = lpz * chars_mask
            logging.info("lpz_masked: {}".format(lpz))

            #import sys; sys.exit()

        # 2. decoder
        # decode the first utterance
        y = self.dec.recognize_beam(h[0], lpz, recog_args, char_list, rnnlm)

        if prev:
            self.train()
        return y

<<<<<<< HEAD
    def calculate_all_attentions(self, xs_pad, ilens, ys_pad, _phoneme_ys_pad):
=======
    def calculate_all_attentions(self, xs_pad, ilens, ys_pad, ivectors=None):
>>>>>>> 2b8a779a
        '''E2E attention calculation

        :param torch.Tensor xs_pad: batch of padded input sequences (B, Tmax, idim)
        :param torch.Tensor ilens: batch of lengths of input sequences (B)
        :param torch.Tensor ys_pad: batch of padded character id sequence tensor (B, Lmax)
        :return: attention weights with the following shape,
            1) multi-head case => attention weights (B, H, Lmax, Tmax),
            2) other case => attention weights (B, Lmax, Tmax).
        :rtype: float ndarray
        '''
        with torch.no_grad():
            # encoder
            hpad, hlens = self.enc(xs_pad, ilens, ivectors=ivectors)

            # decoder
            att_ws = self.dec.calculate_all_attentions(hpad, hlens, ys_pad)

        return att_ws

# ------------- CTC Network --------------------------------------------------------------------------------------------
class _ChainerLikeCTC(warp_ctc._CTC):
    @staticmethod
    def forward(ctx, acts, labels, act_lens, label_lens):
        is_cuda = True if acts.is_cuda else False
        acts = acts.contiguous()
        loss_func = warp_ctc.gpu_ctc if is_cuda else warp_ctc.cpu_ctc
        grads = torch.zeros(acts.size()).type_as(acts)
        minibatch_size = acts.size(1)
        costs = torch.zeros(minibatch_size).cpu()
        loss_func(acts,
                  grads,
                  labels,
                  label_lens,
                  act_lens,
                  minibatch_size,
                  costs)
        # modified only here from original
        costs = torch.FloatTensor([costs.sum()]) / acts.size(1)
        ctx.grads = Variable(grads)
        ctx.grads /= ctx.grads.size(1)

        return costs


def chainer_like_ctc_loss(acts, labels, act_lens, label_lens):
    """Chainer like CTC Loss

    acts: Tensor of (seqLength x batch x outputDim) containing output from network
    labels: 1 dimensional Tensor containing all the targets of the batch in one sequence
    act_lens: Tensor of size (batch) containing size of each output sequence from the network
    act_lens: Tensor of (batch) containing label length of each example
    """
    assert len(labels.size()) == 1  # labels must be 1 dimensional
    from torch.nn.modules.loss import _assert_no_grad
    _assert_no_grad(labels)
    _assert_no_grad(act_lens)
    _assert_no_grad(label_lens)
    return _ChainerLikeCTC.apply(acts, labels, act_lens, label_lens)

class CTC(torch.nn.Module):
    def __init__(self, odim, eprojs, dropout_rate):
        super(CTC, self).__init__()
        self.dropout_rate = dropout_rate
        self.loss = None
        self.ctc_lo = torch.nn.Linear(eprojs, odim)
        self.loss_fn = chainer_like_ctc_loss  # CTCLoss()

    def forward(self, hpad, ilens, ys):
        '''CTC forward

        :param hs:
        :param ys:
        :return:
        '''
        self.loss = None
        ilens = Variable(torch.from_numpy(np.fromiter(ilens, dtype=np.int32)))
        olens = Variable(torch.from_numpy(np.fromiter(
            (x.size(0) for x in ys), dtype=np.int32)))

        # zero padding for hs
        y_hat = linear_tensor(
            self.ctc_lo, F.dropout(hpad, p=self.dropout_rate))

        # zero padding for ys
        y_true = torch.cat(ys).cpu().int()  # batch x olen

        # get length info

        # 2. decoder
        # decode the first utterance
        y = self.dec.recognize_beam(h[0], lpz, recog_args, char_list, rnnlm)

        if prev:
            self.train()
        return y

    def calculate_all_attentions(self, data):
        '''E2E attention calculation

        :param list data: list of dicts of the input (B)
        :return: attention weights with the following shape,
            1) multi-head case => attention weights (B, H, Lmax, Tmax),
            2) other case => attention weights (B, Lmax, Tmax).
         :rtype: float ndarray
        '''
        # utt list of frame x dim
        xs = [d[1]['feat'] for d in data]

        # remove 0-output-length utterances
        tids = get_tids("grapheme", data)
        filtered_index = filter(lambda i: len(tids[i]) > 0, range(len(xs)))
        sorted_index = sorted(filtered_index, key=lambda i: -len(xs[i]))
        if len(sorted_index) != len(xs):
            logging.warning('Target sequences include empty tokenid (batch %d -> %d).' % (
                len(xs), len(sorted_index)))
        xs = [xs[i] for i in sorted_index]

        # utt list of olen
        ys = [np.fromiter(map(int, tids[i]), dtype=np.int64)
              for i in sorted_index]
        ys = [to_cuda(self, Variable(torch.from_numpy(y), volatile=True)) for y in ys]

        # subsample frame
        xs = [xx[::self.subsample[0], :] for xx in xs]
        ilens = np.fromiter((xx.shape[0] for xx in xs), dtype=np.int64)
        hs = [to_cuda(self, Variable(torch.from_numpy(xx), volatile=True)) for xx in xs]

        # encoder
        xpad = pad_list(hs)
        hpad, hlens = self.enc(xpad, ilens)

        # decoder
        att_ws = self.dec.calculate_all_attentions(hpad, hlens, ys)

        return att_ws

# ------------- CTC Network --------------------------------------------------------------------------------------------
class CTC(torch.nn.Module):
    """CTC module

    :param int odim: dimension of outputs
    :param int eprojs: number of encoder projection units
    :param float dropout_rate: dropout rate (0.0 ~ 1.0)
    """

    def __init__(self, odim, eprojs, dropout_rate):
        super(CTC, self).__init__()
        self.dropout_rate = dropout_rate
        self.loss = None
        self.ctc_lo = torch.nn.Linear(eprojs, odim)
        self.loss_fn = warp_ctc.CTCLoss(size_average=True)
        self.ignore_id = -1

    def forward(self, hs_pad, hlens, ys_pad):
        '''CTC forward

        :param torch.Tensor hs_pad: batch of padded hidden state sequences (B, Tmax, D)
        :param torch.Tensor hlens: batch of lengths of hidden state sequences (B)
        :param torch.Tensor ys_pad: batch of padded character id sequence tensor (B, Lmax)
        :return: ctc loss value
        :rtype: torch.Tensor
        '''
        # TODO(kan-bayashi): need to make more smart way
        ys = [y[y != self.ignore_id] for y in ys_pad]  # parse padded ys

        self.loss = None
        hlens = torch.from_numpy(np.fromiter(hlens, dtype=np.int32))
        olens = torch.from_numpy(np.fromiter(
            (x.size(0) for x in ys), dtype=np.int32))

        # zero padding for hs
        ys_hat = self.ctc_lo(F.dropout(hs_pad, p=self.dropout_rate))

        # zero padding for ys
        ys_true = torch.cat(ys).cpu().int()  # batch x olen

        # get length info
        logging.info(self.__class__.__name__ + ' input lengths:  ' + ''.join(str(hlens).split('\n')))
        logging.info(self.__class__.__name__ + ' output lengths: ' + ''.join(str(olens).split('\n')))

        # get ctc loss
        # expected shape of seqLength x batchSize x alphabet_size
        ys_hat = ys_hat.transpose(0, 1)
        self.loss = to_cuda(self, self.loss_fn(ys_hat, ys_true, hlens, olens))
        logging.info('ctc loss:' + str(float(self.loss)))

        return self.loss

    def log_softmax(self, hs_pad):
        '''log_softmax of frame activations

        :param torch.Tensor hs_pad: 3d tensor (B, Tmax, eprojs)
        :return: log softmax applied 3d tensor (B, Tmax, odim)
        :rtype: torch.Tensor
        '''
        return F.log_softmax(self.ctc_lo(hs_pad), dim=2)


# ------------- Attention Network --------------------------------------------------------------------------------------
class NoAtt(torch.nn.Module):
    '''No attention'''

    def __init__(self):
        super(NoAtt, self).__init__()
        self.h_length = None
        self.enc_h = None
        self.pre_compute_enc_h = None
        self.c = None

    def reset(self):
        '''reset states'''
        self.h_length = None
        self.enc_h = None
        self.pre_compute_enc_h = None
        self.c = None

    def forward(self, enc_hs_pad, enc_hs_len, dec_z, att_prev):
        '''NoAtt forward

        :param torch.Tensor enc_hs_pad: padded encoder hidden state (B, T_max, D_enc)
        :param list enc_h_len: padded encoder hidden state lenght (B)
        :param torch.Tensor dec_z: dummy (does not use)
        :param torch.Tensor att_prev: dummy (does not use)
        :return: attentioin weighted encoder state (B, D_enc)
        :rtype: torch.Tensor
        :return: previous attentioin weights
        :rtype: torch.Tensor
        '''
        batch = len(enc_hs_pad)
        # pre-compute all h outside the decoder loop
        if self.pre_compute_enc_h is None:
            self.enc_h = enc_hs_pad  # utt x frame x hdim
            self.h_length = self.enc_h.size(1)

        # initialize attention weight with uniform dist.
        if att_prev is None:
            att_prev = [enc_hs_pad.new(l).fill_(1.0 / l) for l in enc_hs_len]
            # if no bias, 0 0-pad goes 0
            att_prev = pad_list(att_prev, 0)
            self.c = torch.sum(self.enc_h * att_prev.view(batch, self.h_length, 1), dim=1)

        return self.c, att_prev


class AttDot(torch.nn.Module):
    '''Dot product attention

    :param int eprojs: # projection-units of encoder
    :param int dunits: # units of decoder
    :param int att_dim: attention dimension
    '''

    def __init__(self, eprojs, dunits, att_dim):
        super(AttDot, self).__init__()
        self.mlp_enc = torch.nn.Linear(eprojs, att_dim)
        self.mlp_dec = torch.nn.Linear(dunits, att_dim)

        self.dunits = dunits
        self.eprojs = eprojs
        self.att_dim = att_dim
        self.h_length = None
        self.enc_h = None
        self.pre_compute_enc_h = None
        self.mask = None

    def reset(self):
        '''reset states'''
        self.h_length = None
        self.enc_h = None
        self.pre_compute_enc_h = None
        self.mask = None

    def forward(self, enc_hs_pad, enc_hs_len, dec_z, att_prev, scaling=2.0):
        '''AttDot forward

        :param torch.Tensor enc_hs_pad: padded encoder hidden state (B x T_max x D_enc)
        :param list enc_h_len: padded encoder hidden state lenght (B)
        :param torch.Tensor dec_z: dummy (does not use)
        :param torch.Tensor att_prev: dummy (does not use)
        :param float scaling: scaling parameter before applying softmax
        :return: attentioin weighted encoder state (B, D_enc)
        :rtype: torch.Tensor
        :return: previous attentioin weight (B x T_max)
        :rtype: torch.Tensor
        '''

        batch = enc_hs_pad.size(0)
        # pre-compute all h outside the decoder loop
        if self.pre_compute_enc_h is None:
            self.enc_h = enc_hs_pad  # utt x frame x hdim
            self.h_length = self.enc_h.size(1)
            # utt x frame x att_dim
            self.pre_compute_enc_h = torch.tanh(self.mlp_enc(self.enc_h))

        if dec_z is None:
            dec_z = enc_hs_pad.new_zeros(batch, self.dunits)
        else:
            dec_z = dec_z.view(batch, self.dunits)

        e = torch.sum(self.pre_compute_enc_h * torch.tanh(self.mlp_dec(dec_z)).view(batch, 1, self.att_dim),
                      dim=2)  # utt x frame

        # NOTE consider zero padding when compute w.
        if self.mask is None:
            self.mask = to_cuda(self, make_pad_mask(enc_hs_len))
        e.masked_fill_(self.mask, -float('inf'))
        w = F.softmax(scaling * e, dim=1)

        # weighted sum over flames
        # utt x hdim
        # NOTE use bmm instead of sum(*)
        c = torch.sum(self.enc_h * w.view(batch, self.h_length, 1), dim=1)
        return c, w


class AttAdd(torch.nn.Module):
    '''Additive attention

    :param int eprojs: # projection-units of encoder
    :param int dunits: # units of decoder
    :param int att_dim: attention dimension
    '''

    def __init__(self, eprojs, dunits, att_dim):
        super(AttAdd, self).__init__()
        self.mlp_enc = torch.nn.Linear(eprojs, att_dim)
        self.mlp_dec = torch.nn.Linear(dunits, att_dim, bias=False)
        self.gvec = torch.nn.Linear(att_dim, 1)
        self.dunits = dunits
        self.eprojs = eprojs
        self.att_dim = att_dim
        self.h_length = None
        self.enc_h = None
        self.pre_compute_enc_h = None
        self.mask = None

    def reset(self):
        '''reset states'''
        self.h_length = None
        self.enc_h = None
        self.pre_compute_enc_h = None
        self.mask = None

    def forward(self, enc_hs_pad, enc_hs_len, dec_z, att_prev, scaling=2.0):
        '''AttLoc forward

        :param torch.Tensor enc_hs_pad: padded encoder hidden state (B x T_max x D_enc)
        :param list enc_h_len: padded encoder hidden state lenght (B)
        :param torch.Tensor dec_z: docoder hidden state (B x D_dec)
        :param torch.Tensor att_prev: dummy (does not use)
        :param float scaling: scaling parameter before applying softmax
        :return: attentioin weighted encoder state (B, D_enc)
        :rtype: torch.Tensor
        :return: previous attentioin weights (B x T_max)
        :rtype: torch.Tensor
        '''

        batch = len(enc_hs_pad)
        # pre-compute all h outside the decoder loop
        if self.pre_compute_enc_h is None:
            self.enc_h = enc_hs_pad  # utt x frame x hdim
            self.h_length = self.enc_h.size(1)
            # utt x frame x att_dim
            self.pre_compute_enc_h = self.mlp_enc(self.enc_h)

        if dec_z is None:
            dec_z = enc_hs_pad.new_zeros(batch, self.dunits)
        else:
            dec_z = dec_z.view(batch, self.dunits)

        # dec_z_tiled: utt x frame x att_dim
        dec_z_tiled = self.mlp_dec(dec_z).view(batch, 1, self.att_dim)

        # dot with gvec
        # utt x frame x att_dim -> utt x frame
        e = self.gvec(torch.tanh(self.pre_compute_enc_h + dec_z_tiled)).squeeze(2)

        # NOTE consider zero padding when compute w.
        if self.mask is None:
            self.mask = to_cuda(self, make_pad_mask(enc_hs_len))
        e.masked_fill_(self.mask, -float('inf'))
        w = F.softmax(scaling * e, dim=1)

        # weighted sum over flames
        # utt x hdim
        # NOTE use bmm instead of sum(*)
        c = torch.sum(self.enc_h * w.view(batch, self.h_length, 1), dim=1)

        return c, w


class AttLoc(torch.nn.Module):
    '''location-aware attention

    Reference: Attention-Based Models for Speech Recognition
        (https://arxiv.org/pdf/1506.07503.pdf)

    :param int eprojs: # projection-units of encoder
    :param int dunits: # units of decoder
    :param int att_dim: attention dimension
    :param int aconv_chans: # channels of attention convolution
    :param int aconv_filts: filter size of attention convolution
    '''

    def __init__(self, eprojs, dunits, att_dim, aconv_chans, aconv_filts):
        super(AttLoc, self).__init__()
        self.mlp_enc = torch.nn.Linear(eprojs, att_dim)
        self.mlp_dec = torch.nn.Linear(dunits, att_dim, bias=False)
        self.mlp_att = torch.nn.Linear(aconv_chans, att_dim, bias=False)
        self.loc_conv = torch.nn.Conv2d(
            1, aconv_chans, (1, 2 * aconv_filts + 1), padding=(0, aconv_filts), bias=False)
        self.gvec = torch.nn.Linear(att_dim, 1)

        self.dunits = dunits
        self.eprojs = eprojs
        self.att_dim = att_dim
        self.h_length = None
        self.enc_h = None
        self.pre_compute_enc_h = None
        self.mask = None
        self.aconv_chans = aconv_chans

    def reset(self):
        '''reset states'''
        self.h_length = None
        self.enc_h = None
        self.pre_compute_enc_h = None
        self.mask = None

    def forward(self, enc_hs_pad, enc_hs_len, dec_z, att_prev, scaling=2.0):
        '''AttLoc forward

        :param torch.Tensor enc_hs_pad: padded encoder hidden state (B x T_max x D_enc)
        :param list enc_h_len: padded encoder hidden state lenght (B)
        :param torch.Tensor dec_z: docoder hidden state (B x D_dec)
        :param torch.Tensor att_prev: previous attetion weight (B x T_max)
        :param float scaling: scaling parameter before applying softmax
        :return: attentioin weighted encoder state (B, D_enc)
        :rtype: torch.Tensor
        :return: previous attentioin weights (B x T_max)
        :rtype: torch.Tensor
        '''

        batch = len(enc_hs_pad)
        # pre-compute all h outside the decoder loop
        if self.pre_compute_enc_h is None:
            self.enc_h = enc_hs_pad  # utt x frame x hdim
            self.h_length = self.enc_h.size(1)
            # utt x frame x att_dim
            self.pre_compute_enc_h = self.mlp_enc(self.enc_h)

        if dec_z is None:
            dec_z = enc_hs_pad.new_zeros(batch, self.dunits)
        else:
            dec_z = dec_z.view(batch, self.dunits)

        # initialize attention weight with uniform dist.
        if att_prev is None:
            att_prev = [enc_hs_pad.new(l).fill_(1.0 / l) for l in enc_hs_len]
            # if no bias, 0 0-pad goes 0
            att_prev = pad_list(att_prev, 0)

        # att_prev: utt x frame -> utt x 1 x 1 x frame -> utt x att_conv_chans x 1 x frame
        att_conv = self.loc_conv(att_prev.view(batch, 1, 1, self.h_length))
        # att_conv: utt x att_conv_chans x 1 x frame -> utt x frame x att_conv_chans
        att_conv = att_conv.squeeze(2).transpose(1, 2)
        # att_conv: utt x frame x att_conv_chans -> utt x frame x att_dim
        att_conv = self.mlp_att(att_conv)

        # dec_z_tiled: utt x frame x att_dim
        dec_z_tiled = self.mlp_dec(dec_z).view(batch, 1, self.att_dim)

        # dot with gvec
        # utt x frame x att_dim -> utt x frame
        e = self.gvec(torch.tanh(att_conv + self.pre_compute_enc_h + dec_z_tiled)).squeeze(2)

        # NOTE consider zero padding when compute w.
        if self.mask is None:
            self.mask = to_cuda(self, make_pad_mask(enc_hs_len))
        e.masked_fill_(self.mask, -float('inf'))
        w = F.softmax(scaling * e, dim=1)

        # weighted sum over flames
        # utt x hdim
        c = torch.sum(self.enc_h * w.view(batch, self.h_length, 1), dim=1)

        return c, w


class AttCov(torch.nn.Module):
    '''Coverage mechanism attention

    Reference: Get To The Point: Summarization with Pointer-Generator Network
       (https://arxiv.org/abs/1704.04368)

    :param int eprojs: # projection-units of encoder
    :param int dunits: # units of decoder
    :param int att_dim: attention dimension
    '''

    def __init__(self, eprojs, dunits, att_dim):
        super(AttCov, self).__init__()
        self.mlp_enc = torch.nn.Linear(eprojs, att_dim)
        self.mlp_dec = torch.nn.Linear(dunits, att_dim, bias=False)
        self.wvec = torch.nn.Linear(1, att_dim)
        self.gvec = torch.nn.Linear(att_dim, 1)

        self.dunits = dunits
        self.eprojs = eprojs
        self.att_dim = att_dim
        self.h_length = None
        self.enc_h = None
        self.pre_compute_enc_h = None
        self.mask = None

    def reset(self):
        '''reset states'''
        self.h_length = None
        self.enc_h = None
        self.pre_compute_enc_h = None
        self.mask = None

    def forward(self, enc_hs_pad, enc_hs_len, dec_z, att_prev_list, scaling=2.0):
        '''AttCov forward

        :param torch.Tensor enc_hs_pad: padded encoder hidden state (B x T_max x D_enc)
        :param list enc_h_len: padded encoder hidden state lenght (B)
        :param torch.Tensor dec_z: docoder hidden state (B x D_dec)
        :param list att_prev_list: list of previous attetion weight
        :param float scaling: scaling parameter before applying softmax
        :return: attentioin weighted encoder state (B, D_enc)
        :rtype: torch.Tensor
        :return: list of previous attentioin weights
        :rtype: list
        '''

        batch = len(enc_hs_pad)
        # pre-compute all h outside the decoder loop
        if self.pre_compute_enc_h is None:
            self.enc_h = enc_hs_pad  # utt x frame x hdim
            self.h_length = self.enc_h.size(1)
            # utt x frame x att_dim
            self.pre_compute_enc_h = self.mlp_enc(self.enc_h)

        if dec_z is None:
            dec_z = enc_hs_pad.new_zeros(batch, self.dunits)
        else:
            dec_z = dec_z.view(batch, self.dunits)

        # initialize attention weight with uniform dist.
        if att_prev_list is None:
            att_prev = [enc_hs_pad.new(l).fill_(1.0 / l) for l in enc_hs_len]
            # if no bias, 0 0-pad goes 0
            att_prev_list = [pad_list(att_prev, 0)]

        # att_prev_list: L' * [B x T] => cov_vec B x T
        cov_vec = sum(att_prev_list)
        # cov_vec: B x T => B x T x 1 => B x T x att_dim
        cov_vec = self.wvec(cov_vec.unsqueeze(-1))

        # dec_z_tiled: utt x frame x att_dim
        dec_z_tiled = self.mlp_dec(dec_z).view(batch, 1, self.att_dim)

        # dot with gvec
        # utt x frame x att_dim -> utt x frame
        e = self.gvec(torch.tanh(cov_vec + self.pre_compute_enc_h + dec_z_tiled)).squeeze(2)

        # NOTE consider zero padding when compute w.
        if self.mask is None:
            self.mask = to_cuda(self, make_pad_mask(enc_hs_len))
        e.masked_fill_(self.mask, -float('inf'))
        w = F.softmax(scaling * e, dim=1)
        att_prev_list += [w]

        # weighted sum over flames
        # utt x hdim
        # NOTE use bmm instead of sum(*)
        c = torch.sum(self.enc_h * w.view(batch, self.h_length, 1), dim=1)

        return c, att_prev_list


class AttLoc2D(torch.nn.Module):
    '''2D location-aware attention

    This attention is an extended version of location aware attention.
    It take not only one frame before attention weights, but also earlier frames into account.

    :param int eprojs: # projection-units of encoder
    :param int dunits: # units of decoder
    :param int att_dim: attention dimension
    :param int aconv_chans: # channels of attention convolution
    :param int aconv_filts: filter size of attention convolution
    :param int att_win: attention window size (default=5)
    '''

    def __init__(self, eprojs, dunits, att_dim, att_win, aconv_chans, aconv_filts):
        super(AttLoc2D, self).__init__()
        self.mlp_enc = torch.nn.Linear(eprojs, att_dim)
        self.mlp_dec = torch.nn.Linear(dunits, att_dim, bias=False)
        self.mlp_att = torch.nn.Linear(aconv_chans, att_dim, bias=False)
        self.loc_conv = torch.nn.Conv2d(
            1, aconv_chans, (att_win, 2 * aconv_filts + 1), padding=(0, aconv_filts), bias=False)
        self.gvec = torch.nn.Linear(att_dim, 1)

        self.dunits = dunits
        self.eprojs = eprojs
        self.att_dim = att_dim
        self.h_length = None
        self.enc_h = None
        self.pre_compute_enc_h = None
        self.aconv_chans = aconv_chans
        self.att_win = att_win
        self.mask = None

    def reset(self):
        '''reset states'''
        self.h_length = None
        self.enc_h = None
        self.pre_compute_enc_h = None
        self.mask = None

    def forward(self, enc_hs_pad, enc_hs_len, dec_z, att_prev, scaling=2.0):
        '''AttLoc2D forward

        :param torch.Tensor enc_hs_pad: padded encoder hidden state (B x T_max x D_enc)
        :param list enc_h_len: padded encoder hidden state lenght (B)
        :param torch.Tensor dec_z: docoder hidden state (B x D_dec)
        :param torch.Tensor att_prev: previous attetion weight (B x att_win x T_max)
        :param float scaling: scaling parameter before applying softmax
        :return: attentioin weighted encoder state (B, D_enc)
        :rtype: torch.Tensor
        :return: previous attentioin weights (B x att_win x T_max)
        :rtype: torch.Tensor
        '''

        batch = len(enc_hs_pad)
        # pre-compute all h outside the decoder loop
        if self.pre_compute_enc_h is None:
            self.enc_h = enc_hs_pad  # utt x frame x hdim
            self.h_length = self.enc_h.size(1)
            # utt x frame x att_dim
            self.pre_compute_enc_h = self.mlp_enc(self.enc_h)

        if dec_z is None:
            dec_z = enc_hs_pad.new_zeros(batch, self.dunits)
        else:
            dec_z = dec_z.view(batch, self.dunits)

        # initialize attention weight with uniform dist.
        if att_prev is None:
            # B * [Li x att_win]
            att_prev = [enc_hs_pad.new(l, self.att_win).fill_(1.0 / l) for l in enc_hs_len]
            # if no bias, 0 0-pad goes 0
            att_prev = pad_list(att_prev, 0).transpose(1, 2)

        # att_prev: B x att_win x Tmax -> B x 1 x att_win x Tmax -> B x C x 1 x Tmax
        att_conv = self.loc_conv(att_prev.unsqueeze(1))
        # att_conv: B x C x 1 x Tmax -> B x Tmax x C
        att_conv = att_conv.squeeze(2).transpose(1, 2)
        # att_conv: utt x frame x att_conv_chans -> utt x frame x att_dim
        att_conv = self.mlp_att(att_conv)

        # dec_z_tiled: utt x frame x att_dim
        dec_z_tiled = self.mlp_dec(dec_z).view(batch, 1, self.att_dim)

        # dot with gvec
        # utt x frame x att_dim -> utt x frame
        e = self.gvec(torch.tanh(att_conv + self.pre_compute_enc_h + dec_z_tiled)).squeeze(2)

        # NOTE consider zero padding when compute w.
        if self.mask is None:
            self.mask = to_cuda(self, make_pad_mask(enc_hs_len))
        e.masked_fill_(self.mask, -float('inf'))
        w = F.softmax(scaling * e, dim=1)

        # weighted sum over flames
        # utt x hdim
        # NOTE use bmm instead of sum(*)
        c = torch.sum(self.enc_h * w.view(batch, self.h_length, 1), dim=1)

        # update att_prev: B x att_win x Tmax -> B x att_win+1 x Tmax -> B x att_win x Tmax
        att_prev = torch.cat([att_prev, w.unsqueeze(1)], dim=1)
        att_prev = att_prev[:, 1:]

        return c, att_prev


class AttLocRec(torch.nn.Module):
    '''location-aware recurrent attention

    This attention is an extended version of location aware attention.
    With the use of RNN, it take the effect of the history of attention weights into account.

    :param int eprojs: # projection-units of encoder
    :param int dunits: # units of decoder
    :param int att_dim: attention dimension
    :param int aconv_chans: # channels of attention convolution
    :param int aconv_filts: filter size of attention convolution
    '''

    def __init__(self, eprojs, dunits, att_dim, aconv_chans, aconv_filts):
        super(AttLocRec, self).__init__()
        self.mlp_enc = torch.nn.Linear(eprojs, att_dim)
        self.mlp_dec = torch.nn.Linear(dunits, att_dim, bias=False)
        self.loc_conv = torch.nn.Conv2d(
            1, aconv_chans, (1, 2 * aconv_filts + 1), padding=(0, aconv_filts), bias=False)
        self.att_lstm = torch.nn.LSTMCell(aconv_chans, att_dim, bias=False)
        self.gvec = torch.nn.Linear(att_dim, 1)

        self.dunits = dunits
        self.eprojs = eprojs
        self.att_dim = att_dim
        self.h_length = None
        self.enc_h = None
        self.pre_compute_enc_h = None
        self.mask = None

    def reset(self):
        '''reset states'''
        self.h_length = None
        self.enc_h = None
        self.pre_compute_enc_h = None
        self.mask = None

    def forward(self, enc_hs_pad, enc_hs_len, dec_z, att_prev_states, scaling=2.0):
        '''AttLocRec forward

        :param torch.Tensor enc_hs_pad: padded encoder hidden state (B x T_max x D_enc)
        :param list enc_h_len: padded encoder hidden state lenght (B)
        :param torch.Tensor dec_z: docoder hidden state (B x D_dec)
        :param tuple att_prev_states: previous attetion weight and lstm states
                                      ((B, T_max), ((B, att_dim), (B, att_dim)))
        :param float scaling: scaling parameter before applying softmax
        :return: attentioin weighted encoder state (B, D_enc)
        :rtype: torch.Tensor
        :return: previous attention weights and lstm states (w, (hx, cx))
                 ((B, T_max), ((B, att_dim), (B, att_dim)))
        :rtype: tuple
        '''

        batch = len(enc_hs_pad)
        # pre-compute all h outside the decoder loop
        if self.pre_compute_enc_h is None:
            self.enc_h = enc_hs_pad  # utt x frame x hdim
            self.h_length = self.enc_h.size(1)
            # utt x frame x att_dim
            self.pre_compute_enc_h = self.mlp_enc(self.enc_h)

        if dec_z is None:
            dec_z = enc_hs_pad.new_zeros(batch, self.dunits)
        else:
            dec_z = dec_z.view(batch, self.dunits)

        if att_prev_states is None:
            # initialize attention weight with uniform dist.
            att_prev = [enc_hs_pad.new(l).fill_(1.0 / l) for l in enc_hs_len]
            # if no bias, 0 0-pad goes 0
            att_prev = pad_list(att_prev, 0)

            # initialize lstm states
            att_h = enc_hs_pad.new_zeros(batch, self.att_dim)
            att_c = enc_hs_pad.new_zeros(batch, self.att_dim)
            att_states = (att_h, att_c)
        else:
            att_prev = att_prev_states[0]
            att_states = att_prev_states[1]

        # B x 1 x 1 x T -> B x C x 1 x T
        att_conv = self.loc_conv(att_prev.view(batch, 1, 1, self.h_length))
        # apply non-linear
        att_conv = F.relu(att_conv)
        # B x C x 1 x T -> B x C x 1 x 1 -> B x C
        att_conv = F.max_pool2d(att_conv, (1, att_conv.size(3))).view(batch, -1)

        att_h, att_c = self.att_lstm(att_conv, att_states)

        # dec_z_tiled: utt x frame x att_dim
        dec_z_tiled = self.mlp_dec(dec_z).view(batch, 1, self.att_dim)

        # dot with gvec
        # utt x frame x att_dim -> utt x frame
        e = self.gvec(torch.tanh(att_h.unsqueeze(1) + self.pre_compute_enc_h + dec_z_tiled)).squeeze(2)

        # NOTE consider zero padding when compute w.
        if self.mask is None:
            self.mask = to_cuda(self, make_pad_mask(enc_hs_len))
        e.masked_fill_(self.mask, -float('inf'))
        w = F.softmax(scaling * e, dim=1)

        # weighted sum over flames
        # utt x hdim
        # NOTE use bmm instead of sum(*)
        c = torch.sum(self.enc_h * w.view(batch, self.h_length, 1), dim=1)

        return c, (w, (att_h, att_c))


class AttCovLoc(torch.nn.Module):
    '''Coverage mechanism location aware attention

    This attention is a combination of coverage and location-aware attentions.

    :param int eprojs: # projection-units of encoder
    :param int dunits: # units of decoder
    :param int att_dim: attention dimension
    :param int aconv_chans: # channels of attention convolution
    :param int aconv_filts: filter size of attention convolution
    '''

    def __init__(self, eprojs, dunits, att_dim, aconv_chans, aconv_filts):
        super(AttCovLoc, self).__init__()
        self.mlp_enc = torch.nn.Linear(eprojs, att_dim)
        self.mlp_dec = torch.nn.Linear(dunits, att_dim, bias=False)
        self.mlp_att = torch.nn.Linear(aconv_chans, att_dim, bias=False)
        self.loc_conv = torch.nn.Conv2d(
            1, aconv_chans, (1, 2 * aconv_filts + 1), padding=(0, aconv_filts), bias=False)
        self.gvec = torch.nn.Linear(att_dim, 1)

        self.dunits = dunits
        self.eprojs = eprojs
        self.att_dim = att_dim
        self.h_length = None
        self.enc_h = None
        self.pre_compute_enc_h = None
        self.aconv_chans = aconv_chans
        self.mask = None

    def reset(self):
        '''reset states'''
        self.h_length = None
        self.enc_h = None
        self.pre_compute_enc_h = None
        self.mask = None

    def forward(self, enc_hs_pad, enc_hs_len, dec_z, att_prev_list, scaling=2.0):
        '''AttCovLoc forward

        :param torch.Tensor enc_hs_pad: padded encoder hidden state (B x T_max x D_enc)
        :param list enc_h_len: padded encoder hidden state lenght (B)
        :param torch.Tensor dec_z: docoder hidden state (B x D_dec)
        :param list att_prev_list: list of previous attetion weight
        :param float scaling: scaling parameter before applying softmax
        :return: attentioin weighted encoder state (B, D_enc)
        :rtype: torch.Tensor
        :return: list of previous attentioin weights
        :rtype: list
        '''

        batch = len(enc_hs_pad)
        # pre-compute all h outside the decoder loop
        if self.pre_compute_enc_h is None:
            self.enc_h = enc_hs_pad  # utt x frame x hdim
            self.h_length = self.enc_h.size(1)
            # utt x frame x att_dim
            self.pre_compute_enc_h = self.mlp_enc(self.enc_h)

        if dec_z is None:
            dec_z = enc_hs_pad.new_zeros(batch, self.dunits)
        else:
            dec_z = dec_z.view(batch, self.dunits)

        # initialize attention weight with uniform dist.
        if att_prev_list is None:
            att_prev = [enc_hs_pad.new(l).fill_(1.0 / l) for l in enc_hs_len]
            # if no bias, 0 0-pad goes 0
            att_prev_list = [pad_list(att_prev, 0)]

        # att_prev_list: L' * [B x T] => cov_vec B x T
        cov_vec = sum(att_prev_list)

        # cov_vec: B x T -> B x 1 x 1 x T -> B x C x 1 x T
        att_conv = self.loc_conv(cov_vec.view(batch, 1, 1, self.h_length))
        # att_conv: utt x att_conv_chans x 1 x frame -> utt x frame x att_conv_chans
        att_conv = att_conv.squeeze(2).transpose(1, 2)
        # att_conv: utt x frame x att_conv_chans -> utt x frame x att_dim
        att_conv = self.mlp_att(att_conv)

        # dec_z_tiled: utt x frame x att_dim
        dec_z_tiled = self.mlp_dec(dec_z).view(batch, 1, self.att_dim)

        # dot with gvec
        # utt x frame x att_dim -> utt x frame
        e = self.gvec(torch.tanh(att_conv + self.pre_compute_enc_h + dec_z_tiled)).squeeze(2)

        # NOTE consider zero padding when compute w.
        if self.mask is None:
            self.mask = to_cuda(self, make_pad_mask(enc_hs_len))
        e.masked_fill_(self.mask, -float('inf'))
        w = F.softmax(scaling * e, dim=1)
        att_prev_list += [w]

        # weighted sum over flames
        # utt x hdim
        # NOTE use bmm instead of sum(*)
        c = torch.sum(self.enc_h * w.view(batch, self.h_length, 1), dim=1)

        return c, att_prev_list


class AttMultiHeadDot(torch.nn.Module):
    '''Multi head dot product attention

    Reference: Attention is all you need
        (https://arxiv.org/abs/1706.03762)

    :param int eprojs: # projection-units of encoder
    :param int dunits: # units of decoder
    :param int ahead: # heads of multi head attention
    :param int att_dim_k: dimension k in multi head attention
    :param int att_dim_v: dimension v in multi head attention
    '''

    def __init__(self, eprojs, dunits, aheads, att_dim_k, att_dim_v):
        super(AttMultiHeadDot, self).__init__()
        self.mlp_q = torch.nn.ModuleList()
        self.mlp_k = torch.nn.ModuleList()
        self.mlp_v = torch.nn.ModuleList()
        for h in six.moves.range(aheads):
            self.mlp_q += [torch.nn.Linear(dunits, att_dim_k)]
            self.mlp_k += [torch.nn.Linear(eprojs, att_dim_k, bias=False)]
            self.mlp_v += [torch.nn.Linear(eprojs, att_dim_v, bias=False)]
        self.mlp_o = torch.nn.Linear(aheads * att_dim_v, eprojs, bias=False)
        self.dunits = dunits
        self.eprojs = eprojs
        self.aheads = aheads
        self.att_dim_k = att_dim_k
        self.att_dim_v = att_dim_v
        self.scaling = 1.0 / math.sqrt(att_dim_k)
        self.h_length = None
        self.enc_h = None
        self.pre_compute_k = None
        self.pre_compute_v = None
        self.mask = None

    def reset(self):
        '''reset states'''
        self.h_length = None
        self.enc_h = None
        self.pre_compute_k = None
        self.pre_compute_v = None
        self.mask = None

    def forward(self, enc_hs_pad, enc_hs_len, dec_z, att_prev):
        '''AttMultiHeadDot forward

        :param torch.Tensor enc_hs_pad: padded encoder hidden state (B x T_max x D_enc)
        :param list enc_h_len: padded encoder hidden state lenght (B)
        :param torch.Tensor dec_z: decoder hidden state (B x D_dec)
        :param torch.Tensor att_prev: dummy (does not use)
        :param float scaling: scaling parameter before applying softmax
        :return: attentioin weighted encoder state (B x D_enc)
        :rtype: torch.Tensor
        :return: list of previous attentioin weight (B x T_max) * aheads
        :rtype: list
        '''

        batch = enc_hs_pad.size(0)
        # pre-compute all k and v outside the decoder loop
        if self.pre_compute_k is None:
            self.enc_h = enc_hs_pad  # utt x frame x hdim
            self.h_length = self.enc_h.size(1)
            # utt x frame x att_dim
            self.pre_compute_k = [
                torch.tanh(self.mlp_k[h](self.enc_h)) for h in six.moves.range(self.aheads)]

        if self.pre_compute_v is None:
            self.enc_h = enc_hs_pad  # utt x frame x hdim
            self.h_length = self.enc_h.size(1)
            # utt x frame x att_dim
            self.pre_compute_v = [
                self.mlp_v[h](self.enc_h) for h in six.moves.range(self.aheads)]

        if dec_z is None:
            dec_z = enc_hs_pad.new_zeros(batch, self.dunits)
        else:
            dec_z = dec_z.view(batch, self.dunits)

        c = []
        w = []
        for h in six.moves.range(self.aheads):
            e = torch.sum(self.pre_compute_k[h] * torch.tanh(self.mlp_q[h](dec_z)).view(
                batch, 1, self.att_dim_k), dim=2)  # utt x frame

            # NOTE consider zero padding when compute w.
            if self.mask is None:
                self.mask = to_cuda(self, make_pad_mask(enc_hs_len))
            e.masked_fill_(self.mask, -float('inf'))
            w += [F.softmax(self.scaling * e, dim=1)]

            # weighted sum over flames
            # utt x hdim
            # NOTE use bmm instead of sum(*)
            c += [torch.sum(self.pre_compute_v[h] * w[h].view(batch, self.h_length, 1), dim=1)]

        # concat all of c
        c = self.mlp_o(torch.cat(c, dim=1))

        return c, w


class AttMultiHeadAdd(torch.nn.Module):
    '''Multi head additive attention

    Reference: Attention is all you need
        (https://arxiv.org/abs/1706.03762)

    This attention is multi head attention using additive attention for each head.

    :param int eprojs: # projection-units of encoder
    :param int dunits: # units of decoder
    :param int ahead: # heads of multi head attention
    :param int att_dim_k: dimension k in multi head attention
    :param int att_dim_v: dimension v in multi head attention
    '''

    def __init__(self, eprojs, dunits, aheads, att_dim_k, att_dim_v):
        super(AttMultiHeadAdd, self).__init__()
        self.mlp_q = torch.nn.ModuleList()
        self.mlp_k = torch.nn.ModuleList()
        self.mlp_v = torch.nn.ModuleList()
        self.gvec = torch.nn.ModuleList()
        for h in six.moves.range(aheads):
            self.mlp_q += [torch.nn.Linear(dunits, att_dim_k)]
            self.mlp_k += [torch.nn.Linear(eprojs, att_dim_k, bias=False)]
            self.mlp_v += [torch.nn.Linear(eprojs, att_dim_v, bias=False)]
            self.gvec += [torch.nn.Linear(att_dim_k, 1)]
        self.mlp_o = torch.nn.Linear(aheads * att_dim_v, eprojs, bias=False)
        self.dunits = dunits
        self.eprojs = eprojs
        self.aheads = aheads
        self.att_dim_k = att_dim_k
        self.att_dim_v = att_dim_v
        self.scaling = 1.0 / math.sqrt(att_dim_k)
        self.h_length = None
        self.enc_h = None
        self.pre_compute_k = None
        self.pre_compute_v = None
        self.mask = None

    def reset(self):
        '''reset states'''
        self.h_length = None
        self.enc_h = None
        self.pre_compute_k = None
        self.pre_compute_v = None
        self.mask = None

    def forward(self, enc_hs_pad, enc_hs_len, dec_z, att_prev):
        '''AttMultiHeadAdd forward

        :param torch.Tensor enc_hs_pad: padded encoder hidden state (B x T_max x D_enc)
        :param list enc_h_len: padded encoder hidden state lenght (B)
        :param torch.Tensor dec_z: decoder hidden state (B x D_dec)
        :param torch.Tensor att_prev: dummy (does not use)
        :param float scaling: scaling parameter before applying softmax
        :return: attentioin weighted encoder state (B, D_enc)
        :rtype: torch.Tensor
        :return: list of previous attentioin weight (B x T_max) * aheads
        :rtype: list
        '''

        batch = enc_hs_pad.size(0)
        # pre-compute all k and v outside the decoder loop
        if self.pre_compute_k is None:
            self.enc_h = enc_hs_pad  # utt x frame x hdim
            self.h_length = self.enc_h.size(1)
            # utt x frame x att_dim
            self.pre_compute_k = [
                self.mlp_k[h](self.enc_h) for h in six.moves.range(self.aheads)]

        if self.pre_compute_v is None:
            self.enc_h = enc_hs_pad  # utt x frame x hdim
            self.h_length = self.enc_h.size(1)
            # utt x frame x att_dim
            self.pre_compute_v = [
                self.mlp_v[h](self.enc_h) for h in six.moves.range(self.aheads)]

        if dec_z is None:
            dec_z = enc_hs_pad.new_zeros(batch, self.dunits)
        else:
            dec_z = dec_z.view(batch, self.dunits)

        c = []
        w = []
        for h in six.moves.range(self.aheads):
            e = self.gvec[h](torch.tanh(
                self.pre_compute_k[h] + self.mlp_q[h](dec_z).view(batch, 1, self.att_dim_k))).squeeze(2)

            # NOTE consider zero padding when compute w.
            if self.mask is None:
                self.mask = to_cuda(self, make_pad_mask(enc_hs_len))
            e.masked_fill_(self.mask, -float('inf'))
            w += [F.softmax(self.scaling * e, dim=1)]

            # weighted sum over flames
            # utt x hdim
            # NOTE use bmm instead of sum(*)
            c += [torch.sum(self.pre_compute_v[h] * w[h].view(batch, self.h_length, 1), dim=1)]

        # concat all of c
        c = self.mlp_o(torch.cat(c, dim=1))

        return c, w


class AttMultiHeadLoc(torch.nn.Module):
    '''Multi head location based attention

    Reference: Attention is all you need
        (https://arxiv.org/abs/1706.03762)

    This attention is multi head attention using location-aware attention for each head.

    :param int eprojs: # projection-units of encoder
    :param int dunits: # units of decoder
    :param int aheads: # heads of multi head attention
    :param int att_dim_k: dimension k in multi head attention
    :param int att_dim_v: dimension v in multi head attention
    :param int aconv_chans: # channels of attention convolution
    :param int aconv_filts: filter size of attention convolution
    '''

    def __init__(self, eprojs, dunits, aheads, att_dim_k, att_dim_v, aconv_chans, aconv_filts):
        super(AttMultiHeadLoc, self).__init__()
        self.mlp_q = torch.nn.ModuleList()
        self.mlp_k = torch.nn.ModuleList()
        self.mlp_v = torch.nn.ModuleList()
        self.gvec = torch.nn.ModuleList()
        self.loc_conv = torch.nn.ModuleList()
        self.mlp_att = torch.nn.ModuleList()
        for h in six.moves.range(aheads):
            self.mlp_q += [torch.nn.Linear(dunits, att_dim_k)]
            self.mlp_k += [torch.nn.Linear(eprojs, att_dim_k, bias=False)]
            self.mlp_v += [torch.nn.Linear(eprojs, att_dim_v, bias=False)]
            self.gvec += [torch.nn.Linear(att_dim_k, 1)]
            self.loc_conv += [torch.nn.Conv2d(
                1, aconv_chans, (1, 2 * aconv_filts + 1), padding=(0, aconv_filts), bias=False)]
            self.mlp_att += [torch.nn.Linear(aconv_chans, att_dim_k, bias=False)]
        self.mlp_o = torch.nn.Linear(aheads * att_dim_v, eprojs, bias=False)
        self.dunits = dunits
        self.eprojs = eprojs
        self.aheads = aheads
        self.att_dim_k = att_dim_k
        self.att_dim_v = att_dim_v
        self.scaling = 1.0 / math.sqrt(att_dim_k)
        self.h_length = None
        self.enc_h = None
        self.pre_compute_k = None
        self.pre_compute_v = None
        self.mask = None

    def reset(self):
        '''reset states'''
        self.h_length = None
        self.enc_h = None
        self.pre_compute_k = None
        self.pre_compute_v = None
        self.mask = None

    def forward(self, enc_hs_pad, enc_hs_len, dec_z, att_prev, scaling=2.0):
        '''AttMultiHeadLoc forward

        :param torch.Tensor enc_hs_pad: padded encoder hidden state (B x T_max x D_enc)
        :param list enc_h_len: padded encoder hidden state lenght (B)
        :param torch.Tensor dec_z: decoder hidden state (B x D_dec)
        :param torch.Tensor att_prev: list of previous attentioin weight (B x T_max) * aheads
        :param float scaling: scaling parameter before applying softmax
        :return: attentioin weighted encoder state (B x D_enc)
        :rtype: torch.Tensor
        :return: list of previous attentioin weight (B x T_max) * aheads
        :rtype: list
        '''

        batch = enc_hs_pad.size(0)
        # pre-compute all k and v outside the decoder loop
        if self.pre_compute_k is None:
            self.enc_h = enc_hs_pad  # utt x frame x hdim
            self.h_length = self.enc_h.size(1)
            # utt x frame x att_dim
            self.pre_compute_k = [
                self.mlp_k[h](self.enc_h) for h in six.moves.range(self.aheads)]

        if self.pre_compute_v is None:
            self.enc_h = enc_hs_pad  # utt x frame x hdim
            self.h_length = self.enc_h.size(1)
            # utt x frame x att_dim
            self.pre_compute_v = [
                self.mlp_v[h](self.enc_h) for h in six.moves.range(self.aheads)]

        if dec_z is None:
            dec_z = enc_hs_pad.new_zeros(batch, self.dunits)
        else:
            dec_z = dec_z.view(batch, self.dunits)

        if att_prev is None:
            att_prev = []
            for h in six.moves.range(self.aheads):
                att_prev += [[enc_hs_pad.new(l).fill_(1.0 / l) for l in enc_hs_len]]
                # if no bias, 0 0-pad goes 0
                att_prev[h] = pad_list(att_prev[h], 0)

        c = []
        w = []
        for h in six.moves.range(self.aheads):
            att_conv = self.loc_conv[h](att_prev[h].view(batch, 1, 1, self.h_length))
            att_conv = att_conv.squeeze(2).transpose(1, 2)
            att_conv = self.mlp_att[h](att_conv)

            e = self.gvec[h](torch.tanh(
                self.pre_compute_k[h] + att_conv + self.mlp_q[h](dec_z).view(
                    batch, 1, self.att_dim_k))).squeeze(2)

            # NOTE consider zero padding when compute w.
            if self.mask is None:
                self.mask = to_cuda(self, make_pad_mask(enc_hs_len))
            e.masked_fill_(self.mask, -float('inf'))
            w += [F.softmax(scaling * e, dim=1)]

            # weighted sum over flames
            # utt x hdim
            # NOTE use bmm instead of sum(*)
            c += [torch.sum(self.pre_compute_v[h] * w[h].view(batch, self.h_length, 1), dim=1)]

        # concat all of c
        c = self.mlp_o(torch.cat(c, dim=1))

        return c, w


class AttMultiHeadMultiResLoc(torch.nn.Module):
    '''Multi head multi resolution location based attention

    Reference: Attention is all you need
        (https://arxiv.org/abs/1706.03762)

    This attention is multi head attention using location-aware attention for each head.
    Furthermore, it uses different filter size for each head.

    :param int eprojs: # projection-units of encoder
    :param int dunits: # units of decoder
    :param int aheads: # heads of multi head attention
    :param int att_dim_k: dimension k in multi head attention
    :param int att_dim_v: dimension v in multi head attention
    :param int aconv_chans: maximum # channels of attention convolution
        each head use #ch = aconv_chans * (head + 1) / aheads
        e.g. aheads=4, aconv_chans=100 => filter size = 25, 50, 75, 100
    :param int aconv_filts: filter size of attention convolution
    '''

    def __init__(self, eprojs, dunits, aheads, att_dim_k, att_dim_v, aconv_chans, aconv_filts):
        super(AttMultiHeadMultiResLoc, self).__init__()
        self.mlp_q = torch.nn.ModuleList()
        self.mlp_k = torch.nn.ModuleList()
        self.mlp_v = torch.nn.ModuleList()
        self.gvec = torch.nn.ModuleList()
        self.loc_conv = torch.nn.ModuleList()
        self.mlp_att = torch.nn.ModuleList()
        for h in six.moves.range(aheads):
            self.mlp_q += [torch.nn.Linear(dunits, att_dim_k)]
            self.mlp_k += [torch.nn.Linear(eprojs, att_dim_k, bias=False)]
            self.mlp_v += [torch.nn.Linear(eprojs, att_dim_v, bias=False)]
            self.gvec += [torch.nn.Linear(att_dim_k, 1)]
            afilts = aconv_filts * (h + 1) // aheads
            self.loc_conv += [torch.nn.Conv2d(
                1, aconv_chans, (1, 2 * afilts + 1), padding=(0, afilts), bias=False)]
            self.mlp_att += [torch.nn.Linear(aconv_chans, att_dim_k, bias=False)]
        self.mlp_o = torch.nn.Linear(aheads * att_dim_v, eprojs, bias=False)
        self.dunits = dunits
        self.eprojs = eprojs
        self.aheads = aheads
        self.att_dim_k = att_dim_k
        self.att_dim_v = att_dim_v
        self.scaling = 1.0 / math.sqrt(att_dim_k)
        self.h_length = None
        self.enc_h = None
        self.pre_compute_k = None
        self.pre_compute_v = None
        self.mask = None

    def reset(self):
        '''reset states'''
        self.h_length = None
        self.enc_h = None
        self.pre_compute_k = None
        self.pre_compute_v = None
        self.mask = None

    def forward(self, enc_hs_pad, enc_hs_len, dec_z, att_prev):
        '''AttMultiHeadMultiResLoc forward

        :param torch.Tensor enc_hs_pad: padded encoder hidden state (B x T_max x D_enc)
        :param list enc_h_len: padded encoder hidden state lenght (B)
        :param torch.Tensor dec_z: decoder hidden state (B x D_dec)
        :param torch.Tensor att_prev: list of previous attentioin weight (B x T_max) * aheads
        :param float scaling: scaling parameter before applying softmax
        :return: attentioin weighted encoder state (B x D_enc)
        :rtype: torch.Tensor
        :return: list of previous attentioin weight (B x T_max) * aheads
        :rtype: list
        '''

        batch = enc_hs_pad.size(0)
        # pre-compute all k and v outside the decoder loop
        if self.pre_compute_k is None:
            self.enc_h = enc_hs_pad  # utt x frame x hdim
            self.h_length = self.enc_h.size(1)
            # utt x frame x att_dim
            self.pre_compute_k = [
                self.mlp_k[h](self.enc_h) for h in six.moves.range(self.aheads)]

        if self.pre_compute_v is None:
            self.enc_h = enc_hs_pad  # utt x frame x hdim
            self.h_length = self.enc_h.size(1)
            # utt x frame x att_dim
            self.pre_compute_v = [
                self.mlp_v[h](self.enc_h) for h in six.moves.range(self.aheads)]

        if dec_z is None:
            dec_z = enc_hs_pad.new_zeros(batch, self.dunits)
        else:
            dec_z = dec_z.view(batch, self.dunits)

        if att_prev is None:
            att_prev = []
            for h in six.moves.range(self.aheads):
                att_prev += [[enc_hs_pad.new(l).fill_(1.0 / l) for l in enc_hs_len]]
                # if no bias, 0 0-pad goes 0
                att_prev[h] = pad_list(att_prev[h], 0)

        c = []
        w = []
        for h in six.moves.range(self.aheads):
            att_conv = self.loc_conv[h](att_prev[h].view(batch, 1, 1, self.h_length))
            att_conv = att_conv.squeeze(2).transpose(1, 2)
            att_conv = self.mlp_att[h](att_conv)

            e = self.gvec[h](torch.tanh(
                self.pre_compute_k[h] + att_conv + self.mlp_q[h](dec_z).view(
                    batch, 1, self.att_dim_k))).squeeze(2)

            # NOTE consider zero padding when compute w.
            if self.mask is None:
                self.mask = to_cuda(self, make_pad_mask(enc_hs_len))
            e.masked_fill_(self.mask, -float('inf'))
            w += [F.softmax(self.scaling * e, dim=1)]

            # weighted sum over flames
            # utt x hdim
            # NOTE use bmm instead of sum(*)
            c += [torch.sum(self.pre_compute_v[h] * w[h].view(batch, self.h_length, 1), dim=1)]

        # concat all of c
        c = self.mlp_o(torch.cat(c, dim=1))

        return c, w


# ------------- Decoder Network ----------------------------------------------------------------------------------------
class Decoder(torch.nn.Module):
    """Decoder module

    :param int eprojs: # encoder projection units
    :param int odim: dimension of outputs
    :param int dlayers: # decoder layers
    :param int dunits: # decoder units
    :param int sos: start of sequence symbol id
    :param int eos: end of sequence symbol id
    :param torch.nn.Module att: attention module
    :param int verbose: verbose level
    :param list char_list: list of character strings
    :param ndarray labeldist: distribution of label smoothing
    :param float lsm_weight: label smoothing weight
    """

    def __init__(self, eprojs, odim, dlayers, dunits, sos, eos, att, verbose=0,
                 char_list=None, labeldist=None, lsm_weight=0.):
        super(Decoder, self).__init__()
        self.dunits = dunits
        self.dlayers = dlayers
        self.embed = torch.nn.Embedding(odim, dunits)
        self.decoder = torch.nn.ModuleList()
        self.decoder += [torch.nn.LSTMCell(dunits + eprojs, dunits)]
        for l in six.moves.range(1, self.dlayers):
            self.decoder += [torch.nn.LSTMCell(dunits, dunits)]
        self.ignore_id = -1
        self.output = torch.nn.Linear(dunits, odim)

        self.loss = None
        self.att = att
        self.dunits = dunits
        self.sos = sos
        self.eos = eos
        self.verbose = verbose
        self.char_list = char_list
        # for label smoothing
        self.labeldist = labeldist
        self.vlabeldist = None
        self.lsm_weight = lsm_weight

    def zero_state(self, hs_pad):
        return hs_pad.new_zeros(hs_pad.size(0), self.dunits)

    def forward(self, hs_pad, hlens, ys_pad):
        '''Decoder forward

        :param torch.Tensor hs_pad: batch of padded hidden state sequences (B, Tmax, D)
        :param torch.Tensor hlens: batch of lengths of hidden state sequences (B)
        :param torch.Tensor ys_pad: batch of padded character id sequence tensor (B, Lmax)
        :return: attention loss value
        :rtype: torch.Tensor
        :return: accuracy
        :rtype: float
        '''
        # TODO(kan-bayashi): need to make more smart way
        ys = [y[y != self.ignore_id] for y in ys_pad]  # parse padded ys

        # hlen should be list of integer
        hlens = list(map(int, hlens))

        self.loss = None
        # prepare input and output word sequences with sos/eos IDs
        eos = ys[0].new([self.eos])
        sos = ys[0].new([self.sos])
        ys_in = [torch.cat([sos, y], dim=0) for y in ys]
        ys_out = [torch.cat([y, eos], dim=0) for y in ys]

        # padding for ys with -1
        # pys: utt x olen
        ys_in_pad = pad_list(ys_in, self.eos)
        ys_out_pad = pad_list(ys_out, self.ignore_id)

        # get dim, length info
        batch = ys_out_pad.size(0)
        olength = ys_out_pad.size(1)
        logging.info(self.__class__.__name__ + ' input lengths:  ' + str(hlens))
        logging.info(self.__class__.__name__ + ' output lengths: ' + str([y.size(0) for y in ys_out]))

        # initialization
        c_list = [self.zero_state(hs_pad)]
        z_list = [self.zero_state(hs_pad)]
        for l in six.moves.range(1, self.dlayers):
            c_list.append(self.zero_state(hs_pad))
            z_list.append(self.zero_state(hs_pad))
        att_w = None
        z_all = []
        self.att.reset()  # reset pre-computation of h

        # pre-computation of embedding
        eys = self.embed(ys_in_pad)  # utt x olen x zdim

        # loop for an output sequence
        for i in six.moves.range(olength):
            att_c, att_w = self.att(hs_pad, hlens, z_list[0], att_w)
            ey = torch.cat((eys[:, i, :], att_c), dim=1)  # utt x (zdim + hdim)
            z_list[0], c_list[0] = self.decoder[0](ey, (z_list[0], c_list[0]))
            for l in six.moves.range(1, self.dlayers):
                z_list[l], c_list[l] = self.decoder[l](
                    z_list[l - 1], (z_list[l], c_list[l]))
            z_all.append(z_list[-1])

        z_all = torch.stack(z_all, dim=1).view(batch * olength, self.dunits)
        # compute loss
        y_all = self.output(z_all)
        self.loss = F.cross_entropy(y_all, ys_out_pad.view(-1),
                                    ignore_index=self.ignore_id,
                                    size_average=True)
        # -1: eos, which is removed in the loss computation
        self.loss *= (np.mean([len(x) for x in ys_in]) - 1)
        acc = th_accuracy(y_all, ys_out_pad, ignore_label=self.ignore_id)
        logging.info('att loss:' + ''.join(str(self.loss.item()).split('\n')))

        # show predicted character sequence for debug
        if self.verbose > 0 and self.char_list is not None:
            ys_hat = y_all.view(batch, olength, -1)
            ys_true = ys_out_pad
            for (i, y_hat), y_true in zip(enumerate(ys_hat.detach().cpu().numpy()),
                                          ys_true.detach().cpu().numpy()):
                if i == MAX_DECODER_OUTPUT:
                    break
                idx_hat = np.argmax(y_hat[y_true != self.ignore_id], axis=1)
                idx_true = y_true[y_true != self.ignore_id]
                seq_hat = [self.char_list[int(idx)] for idx in idx_hat]
                seq_true = [self.char_list[int(idx)] for idx in idx_true]
                seq_hat = "".join(seq_hat)
                seq_true = "".join(seq_true)
                logging.info("groundtruth[%d]: " % i + seq_true)
                logging.info("prediction [%d]: " % i + seq_hat)

        if self.labeldist is not None:
            if self.vlabeldist is None:
                self.vlabeldist = to_cuda(self, torch.from_numpy(self.labeldist))
            loss_reg = - torch.sum((F.log_softmax(y_all, dim=1) * self.vlabeldist).view(-1), dim=0) / len(ys_in)
            self.loss = (1. - self.lsm_weight) * self.loss + self.lsm_weight * loss_reg

        return self.loss, acc

    def recognize_beam(self, h, lpz, recog_args, char_list, rnnlm=None):
        '''beam search implementation

        :param torch.Tensor h: encoder hidden state (T, eprojs)
        :param torch.Tensor lpz: ctc log softmax output (T, odim)
        :param Namespace recog_args: argument namespace contraining options
        :param char_list: list of character strings
        :param torch.nn.Module rnnlm: language module
        :return: N-best decoding results
        :rtype: list of dicts
        '''
        logging.info('input lengths: ' + str(h.size(0)))
        # initialization
        c_list = [self.zero_state(h.unsqueeze(0))]
        z_list = [self.zero_state(h.unsqueeze(0))]
        for l in six.moves.range(1, self.dlayers):
            c_list.append(self.zero_state(h.unsqueeze(0)))
            z_list.append(self.zero_state(h.unsqueeze(0)))
        a = None
        self.att.reset()  # reset pre-computation of h

        # search parms
        beam = recog_args.beam_size
        penalty = recog_args.penalty
        ctc_weight = recog_args.ctc_weight

        # preprate sos
        y = self.sos
        vy = h.new_zeros(1).long()

        if recog_args.maxlenratio == 0:
            maxlen = h.shape[0]
        else:
            # maxlen >= 1
            maxlen = max(1, int(recog_args.maxlenratio * h.size(0)))
        minlen = int(recog_args.minlenratio * h.size(0))
        logging.info('max output length: ' + str(maxlen))
        logging.info('min output length: ' + str(minlen))

        # initialize hypothesis
        if rnnlm:
            hyp = {'score': 0.0, 'yseq': [y], 'c_prev': c_list,
                   'z_prev': z_list, 'a_prev': a, 'rnnlm_prev': None}
        else:
            hyp = {'score': 0.0, 'yseq': [y], 'c_prev': c_list, 'z_prev': z_list, 'a_prev': a}
        if lpz is not None:
            ctc_prefix_score = CTCPrefixScore(lpz.detach().numpy(), 0, self.eos, np)
            hyp['ctc_state_prev'] = ctc_prefix_score.initial_state()
            hyp['ctc_score_prev'] = 0.0
            if ctc_weight != 1.0:
                # pre-pruning based on attention scores
                ctc_beam = min(lpz.shape[-1], int(beam * CTC_SCORING_RATIO))
            else:
                ctc_beam = lpz.shape[-1]
        hyps = [hyp]
        ended_hyps = []

        for i in six.moves.range(maxlen):
            logging.debug('position ' + str(i))

            hyps_best_kept = []
            for hyp in hyps:
                vy.unsqueeze(1)
                vy[0] = hyp['yseq'][i]
                ey = self.embed(vy)           # utt list (1) x zdim
                ey.unsqueeze(0)
                att_c, att_w = self.att(h.unsqueeze(0), [h.size(0)], hyp['z_prev'][0], hyp['a_prev'])
                ey = torch.cat((ey, att_c), dim=1)   # utt(1) x (zdim + hdim)
                z_list[0], c_list[0] = self.decoder[0](ey, (hyp['z_prev'][0], hyp['c_prev'][0]))
                for l in six.moves.range(1, self.dlayers):
                    z_list[l], c_list[l] = self.decoder[l](
                        z_list[l - 1], (hyp['z_prev'][l], hyp['c_prev'][l]))

                # get nbest local scores and their ids
                local_att_scores = F.log_softmax(self.output(z_list[-1]), dim=1)
                if rnnlm:
                    rnnlm_state, local_lm_scores = rnnlm.predict(hyp['rnnlm_prev'], vy)
                    local_scores = local_att_scores + recog_args.lm_weight * local_lm_scores
                else:
                    local_scores = local_att_scores

                if lpz is not None:
                    local_best_scores, local_best_ids = torch.topk(
                        local_att_scores, ctc_beam, dim=1)
                    ctc_scores, ctc_states = ctc_prefix_score(
                        hyp['yseq'], local_best_ids[0], hyp['ctc_state_prev'])
                    local_scores = \
                        (1.0 - ctc_weight) * local_att_scores[:, local_best_ids[0]] \
                        + ctc_weight * torch.from_numpy(ctc_scores - hyp['ctc_score_prev'])
                    if rnnlm:
                        local_scores += recog_args.lm_weight * local_lm_scores[:, local_best_ids[0]]
                    local_best_scores, joint_best_ids = torch.topk(local_scores, beam, dim=1)
                    local_best_ids = local_best_ids[:, joint_best_ids[0]]
                else:
                    local_best_scores, local_best_ids = torch.topk(local_scores, beam, dim=1)

                for j in six.moves.range(beam):
                    new_hyp = {}
                    # [:] is needed!
                    new_hyp['z_prev'] = z_list[:]
                    new_hyp['c_prev'] = c_list[:]
                    new_hyp['a_prev'] = att_w[:]
                    new_hyp['score'] = hyp['score'] + local_best_scores[0, j]
                    new_hyp['yseq'] = [0] * (1 + len(hyp['yseq']))
                    new_hyp['yseq'][:len(hyp['yseq'])] = hyp['yseq']
                    new_hyp['yseq'][len(hyp['yseq'])] = int(local_best_ids[0, j])
                    if rnnlm:
                        new_hyp['rnnlm_prev'] = rnnlm_state
                    if lpz is not None:
                        new_hyp['ctc_state_prev'] = ctc_states[joint_best_ids[0, j]]
                        new_hyp['ctc_score_prev'] = ctc_scores[joint_best_ids[0, j]]
                    # will be (2 x beam) hyps at most
                    hyps_best_kept.append(new_hyp)

                hyps_best_kept = sorted(
                    hyps_best_kept, key=lambda x: x['score'], reverse=True)[:beam]

            # sort and get nbest
            hyps = hyps_best_kept
            logging.debug('number of pruned hypothes: ' + str(len(hyps)))
            logging.debug(
                'best hypo: ' + ''.join([char_list[int(x)] for x in hyps[0]['yseq'][1:]]))

            # add eos in the final loop to avoid that there are no ended hyps
            if i == maxlen - 1:
                logging.info('adding <eos> in the last postion in the loop')
                for hyp in hyps:
                    hyp['yseq'].append(self.eos)

            # add ended hypothes to a final list, and removed them from current hypothes
            # (this will be a probmlem, number of hyps < beam)
            remained_hyps = []
            for hyp in hyps:
                if hyp['yseq'][-1] == self.eos:
                    # only store the sequence that has more than minlen outputs
                    # also add penalty
                    if len(hyp['yseq']) > minlen:
                        hyp['score'] += (i + 1) * penalty
                        if rnnlm:  # Word LM needs to add final <eos> score
                            hyp['score'] += recog_args.lm_weight * rnnlm.final(
                                hyp['rnnlm_prev'])
                        ended_hyps.append(hyp)
                else:
                    remained_hyps.append(hyp)

            # end detection
            if end_detect(ended_hyps, i) and recog_args.maxlenratio == 0.0:
                logging.info('end detected at %d', i)
                break

            hyps = remained_hyps
            if len(hyps) > 0:
                logging.debug('remeined hypothes: ' + str(len(hyps)))
            else:
                logging.info('no hypothesis. Finish decoding.')
                break

            for hyp in hyps:
                logging.debug(
                    'hypo: ' + ''.join([char_list[int(x)] for x in hyp['yseq'][1:]]))

            logging.debug('number of ended hypothes: ' + str(len(ended_hyps)))

        nbest_hyps = sorted(
            ended_hyps, key=lambda x: x['score'], reverse=True)[:min(len(ended_hyps), recog_args.nbest)]

        # check number of hypotheis
        if len(nbest_hyps) == 0:
            logging.warn('there is no N-best results, perform recognition again with smaller minlenratio.')
            # should copy becasuse Namespace will be overwritten globally
            recog_args = Namespace(**vars(recog_args))
            recog_args.minlenratio = max(0.0, recog_args.minlenratio - 0.1)
            return self.recognize_beam(h, lpz, recog_args, char_list, rnnlm)

        logging.info('total log probability: ' + str(nbest_hyps[0]['score']))
        logging.info('normalized log probability: ' + str(nbest_hyps[0]['score'] / len(nbest_hyps[0]['yseq'])))

        # remove sos
        return nbest_hyps

    def calculate_all_attentions(self, hs_pad, hlen, ys_pad):
        '''Calculate all of attentions

        :param torch.Tensor hs_pad: batch of padded hidden state sequences (B, Tmax, D)
        :param torch.Tensor hlens: batch of lengths of hidden state sequences (B)
        :param torch.Tensor ys_pad: batch of padded character id sequence tensor (B, Lmax)
        :return: attention weights with the following shape,
            1) multi-head case => attention weights (B, H, Lmax, Tmax),
            2) other case => attention weights (B, Lmax, Tmax).
        :rtype: float ndarray
        '''
        # TODO(kan-bayashi): need to make more smart way
        ys = [y[y != self.ignore_id] for y in ys_pad]  # parse padded ys

        # hlen should be list of integer
        hlen = list(map(int, hlen))

        self.loss = None
        # prepare input and output word sequences with sos/eos IDs
        eos = ys[0].new([self.eos])
        sos = ys[0].new([self.sos])
        ys_in = [torch.cat([sos, y], dim=0) for y in ys]
        ys_out = [torch.cat([y, eos], dim=0) for y in ys]

        # padding for ys with -1
        # pys: utt x olen
        ys_in_pad = pad_list(ys_in, self.eos)
        ys_out_pad = pad_list(ys_out, self.ignore_id)

        # get length info
        olength = ys_out_pad.size(1)

        # initialization
        c_list = [self.zero_state(hs_pad)]
        z_list = [self.zero_state(hs_pad)]
        for l in six.moves.range(1, self.dlayers):
            c_list.append(self.zero_state(hs_pad))
            z_list.append(self.zero_state(hs_pad))
        att_w = None
        att_ws = []
        self.att.reset()  # reset pre-computation of h

        # pre-computation of embedding
        eys = self.embed(ys_in_pad)  # utt x olen x zdim

        # loop for an output sequence
        for i in six.moves.range(olength):
            att_c, att_w = self.att(hs_pad, hlen, z_list[0], att_w)
            ey = torch.cat((eys[:, i, :], att_c), dim=1)  # utt x (zdim + hdim)
            z_list[0], c_list[0] = self.decoder[0](ey, (z_list[0], c_list[0]))
            for l in six.moves.range(1, self.dlayers):
                z_list[l], c_list[l] = self.decoder[l](
                    z_list[l - 1], (z_list[l], c_list[l]))
            att_ws.append(att_w)

        # convert to numpy array with the shape (B, Lmax, Tmax)
        if isinstance(self.att, AttLoc2D):
            # att_ws => list of previous concate attentions
            att_ws = torch.stack([aw[:, -1] for aw in att_ws], dim=1).cpu().numpy()
        elif isinstance(self.att, (AttCov, AttCovLoc)):
            # att_ws => list of list of previous attentions
            att_ws = torch.stack([aw[-1] for aw in att_ws], dim=1).cpu().numpy()
        elif isinstance(self.att, AttLocRec):
            # att_ws => list of tuple of attention and hidden states
            att_ws = torch.stack([aw[0] for aw in att_ws], dim=1).cpu().numpy()
        elif isinstance(self.att, (AttMultiHeadDot, AttMultiHeadAdd, AttMultiHeadLoc, AttMultiHeadMultiResLoc)):
            # att_ws => list of list of each head attetion
            n_heads = len(att_ws[0])
            att_ws_sorted_by_head = []
            for h in six.moves.range(n_heads):
                att_ws_head = torch.stack([aw[h] for aw in att_ws], dim=1)
                att_ws_sorted_by_head += [att_ws_head]
            att_ws = torch.stack(att_ws_sorted_by_head, dim=1).cpu().numpy()
        else:
            # att_ws => list of attetions
            att_ws = torch.stack(att_ws, dim=1).cpu().numpy()
        return att_ws


# ------------- Encoder Network ----------------------------------------------------------------------------------------
class Encoder(torch.nn.Module):
    '''Encoder module

    :param str etype: type of encoder network
    :param int idim: number of dimensions of encoder network
    :param int elayers: number of layers of encoder network
    :param int eunits: number of lstm units of encoder network
    :param int epojs: number of projection units of encoder network
    :param list subsample: list of subsampling numbers
    :param float dropout: dropout rate
    :param int in_channel: number of input channels
    '''

<<<<<<< HEAD
    def __init__(self, etype, idim, elayers, eunits, eprojs, subsample,
                 dropout, in_channel=1,
                 phoneme_objective_layer=None, ivector_dim=None):
=======
    def __init__(self, etype, idim, elayers, eunits, eprojs, subsample, dropout,
                in_channel=1, ivector_dim=None, tdnn_odims=None, tdnn_offsets=None,
                tdnn_prefinal_affine_dim=625, tdnn_final_affine_dim=3000):
>>>>>>> 2b8a779a
        super(Encoder, self).__init__()

        if ivector_dim is not None:
            lda_dim = idim * 3 + ivector_dim
            self.ivector_mixer = IVector_Mixer(idim, ivector_dim, lda_dim, kernel_size=3)
            idim = lda_dim

        if etype == 'blstm':
            self.enc1 = BLSTM(idim, elayers, eunits, eprojs, dropout)
            logging.info('BLSTM without projection for encoder')
        elif etype == 'blstmp':
            self.enc1 = BLSTMP(idim, elayers, eunits,
                               eprojs, subsample, dropout,
                               phoneme_objective_layer=phoneme_objective_layer)
            logging.info('BLSTM with every-layer projection for encoder')
        elif etype == 'vggblstmp':
            self.enc1 = VGG2L(in_channel)
            self.enc2 = BLSTMP(get_vgg2l_odim(idim, in_channel=in_channel),
                               elayers, eunits, eprojs,
                               subsample, dropout,
                               phoneme_objective_layer=phoneme_objective_layer)
            logging.info('Use CNN-VGG + BLSTMP for encoder')
        elif etype == 'vggblstm':
            self.enc1 = VGG2L(in_channel)
            self.enc2 = BLSTM(get_vgg2l_odim(idim, in_channel=in_channel),
                              elayers, eunits, eprojs, dropout)
            logging.info('Use CNN-VGG + BLSTM for encoder')
        elif etype == 'tdnn':
            if tdnn_offsets is not None and tdnn_odims is not None:
                self.enc1 = TDNN(idim, eprojs,
                                prefinal_affine_dim=tdnn_prefinal_affine_dim,
                                final_affine_dim=tdnn_final_affine_dim,
                                offsets=tdnn_offsets, odims=tdnn_odims)
            else:
                self.enc1 = TDNN(idim, eprojs,
                                 prefinal_affine_dim=tdnn_prefinal_affine_dim,
                                 final_affine_dim=tdnn_final_affine_dim)
        else:
            logging.error(
                "Error: need to specify an appropriate encoder archtecture")
            sys.exit()

        self.etype = etype

    def forward(self, xs_pad, ilens, ivectors=None):
        '''Encoder forward

        :param torch.Tensor xs_pad: batch of padded input sequences (B, Tmax, D)
        :param torch.Tensor ilens: batch of lengths of input sequences (B)
        :return: batch of hidden state sequences (B, Tmax, erojs)
        :rtype: torch.Tensor
        '''
        # First mix in ivectors
        if ivectors is not None:
            xs_pad, ilens = self.ivector_mixer(xs_pad, ivectors, ilens) 

        # Proceed as normal
        if self.etype == 'blstm':
            xs_pad, ilens = self.enc1(xs_pad, ilens)
        elif self.etype == 'blstmp':
            xs_pad, ilens = self.enc1(xs_pad, ilens)
        elif self.etype == 'vggblstmp':
            xs_pad, ilens = self.enc1(xs_pad, ilens)
            xs_pad, ilens = self.enc2(xs_pad, ilens)
        elif self.etype == 'vggblstm':
            xs_pad, ilens = self.enc1(xs_pad, ilens)
            xs_pad, ilens = self.enc2(xs_pad, ilens)
        elif self.etype == 'tdnn':
            xs_pad, ilens = self.enc1(xs_pad, ilens)
        else:
            logging.error(
                "Error: need to specify an appropriate encoder archtecture")
            sys.exit()

        # make mask to remove bias value in padded part
        mask = to_cuda(self, make_pad_mask(ilens).unsqueeze(-1))

        return xs_pad.masked_fill(mask, 0.0), ilens


class BLSTMP(torch.nn.Module):
    """Bidirectional LSTM with projection layer module

    :param int idim: dimension of inputs
    :param int elayers: number of encoder layers
    :param int cdim: number of lstm units (resulted in cdim * 2 due to biderectional)
    :param int hdim: number of projection units
    :param list subsample: list of subsampling numbers
    :param float dropout: dropout rate
    """

    def __init__(self, idim, elayers, cdim, hdim, subsample, dropout,
                 phoneme_objective_layer=None):
        super(BLSTMP, self).__init__()
        self.phoneme_objective_layer = phoneme_objective_layer
        for i in six.moves.range(elayers):
            if i == 0:
                inputdim = idim
            else:
                inputdim = hdim
            setattr(self, "bilstm%d" % i, torch.nn.LSTM(inputdim, cdim, dropout=dropout,
                                                        num_layers=1, bidirectional=True, batch_first=True))
            # bottleneck layer to merge
            setattr(self, "bt%d" % i, torch.nn.Linear(2 * cdim, hdim))

        self.elayers = elayers
        self.cdim = cdim
        self.subsample = subsample

    def forward(self, xs_pad, ilens):
        '''BLSTMP forward

        :param torch.Tensor xs_pad: batch of padded input sequences (B, Tmax, idim)
        :param torch.Tensor ilens: batch of lengths of input sequences (B)
        :return: batch of hidden state sequences (B, Tmax, hdim)
        :rtype: torch.Tensor
        '''
        # logging.info(self.__class__.__name__ + ' input lengths: ' + str(ilens))
        for layer in six.moves.range(self.elayers):
            xs_pack = pack_padded_sequence(xs_pad, ilens, batch_first=True)
            logging.info('layer ' + str(layer))
            bilstm = getattr(self, 'bilstm' + str(layer))
            bilstm.flatten_parameters()
            ys, _ = bilstm(xs_pack)
            # ys: utt list of frame x cdim x 2 (2: means bidirectional)
            ys_pad, ilens = pad_packed_sequence(ys, batch_first=True)
            sub = self.subsample[layer + 1]
            if sub > 1:
                ys_pad = ys_pad[:, ::sub]
                ilens = [int(i + 1) // sub for i in ilens]
            # (sum _utt frame_utt) x dim
            projected = getattr(self, 'bt' + str(layer)
                                )(ys_pad.contiguous().view(-1, ys_pad.size(2)))
            xs_pad = torch.tanh(projected.view(ys_pad.size(0), ys_pad.size(1), -1))
            if layer == self.phoneme_objective_layer:
                logging.info("layer " + str(layer) + " == " + str(self.phoneme_objective_layer) + ". Stashing hpad.")
                # If we want the phoneme objective to be based on one of the
                # earlier layers, then store this for later use.
                self.phoneme_layer_hpad = xs_pad
            else:
                logging.info("layer " + str(layer) + " != " + str(self.phoneme_objective_layer) + ". Not stashing hpad.")

        return xs_pad, ilens  # x: utt list of frame x dim


class IVector_Mixer(torch.nn.Module):
    """IVector_Mixer Module

    This class is a simply convolution over the input features to which another
    single element kernel convolution over the ivectors is added

    """

    def __init__(self, idim, ivector_dim, odim, kernel_size=3):
        super(IVector_Mixer, self).__init__()
        self.kernel_size = kernel_size
        self.W = torch.nn.Conv1d(idim, odim, kernel_size, stride=1, dilation=1, bias=True, padding=1)
        self.V = torch.nn.Conv1d(ivector_dim, odim, 1, stride=1, dilation=1, bias=False, padding=0) 

    
    def forward(self, xs_pad, ivectors, ilens):
        xs_pad = xs_pad.transpose(1, 2)
        ivectors = ivectors.transpose(1, 2)
        xs_pad = self.W(xs_pad) + self.V(ivectors)
        xs_pad = xs_pad.transpose(1, 2)
        xs_pad = xs_pad.contiguous().view(
            xs_pad.size(0), xs_pad.size(1), xs_pad.size(2))
        xs_pad = [xs_pad[i, :ilens[i]] for i in range(len(ilens))]
        xs_pad = pad_list(xs_pad, 0.0)
        return xs_pad, ilens


class TDNN(torch.nn.Module):
    '''
        Kaldi TDNN style encoder implemented as convolutions
    '''
    def __init__(self, idim, odim, odims=[625, 625, 625, 625, 625, 625, 625], prefinal_affine_dim=625, final_affine_dim=3000,
                             offsets=[[0], [-1, 0, 1], [-1, 0, 1], [-3, 0, 3], [-3, 0, 3], [-3, 0, 3], [-3, 0, 3]],
                             dropout=0.1):
        super(TDNN, self).__init__()
        
        # Proper TDNN layers
        odims_ = list(odims)
        odims_.insert(0, idim)
        self.tdnn = torch.nn.ModuleList()
        self.batchnorm = torch.nn.ModuleList()
        i = 0
        for offs in offsets:
            # Calculate dilations
            if len(offs) > 1:
                dilations = np.diff(offs)
                if np.all(dilations == dilations[0]):
                    dil = dilations[0]
                    pad = max(offs)
                else:
                    sys.exit("Not non-uniform offsets not implemented")
            else:
                dil = 1
                pad = 0
            
            self.tdnn.append(torch.nn.Conv1d(odims_[i], odims_[i+1], len(offs), stride=1, dilation=dil, padding=pad))
            self.batchnorm.append(torch.nn.BatchNorm1d(odims_[i+1], eps=1e-03, affine=False))
            i += 1

        # Last few layers
        self.prefinal_affine = torch.nn.Conv1d(odims_[i], prefinal_affine_dim, 1, stride=1, dilation=1, bias=True, padding=0)
        self.batchnorm.append(torch.nn.BatchNorm1d(prefinal_affine_dim, eps=1e-03, affine=False))
        self.final_affine = torch.nn.Conv1d(prefinal_affine_dim, final_affine_dim, 1, stride=3, dilation=1, bias=True, padding=0)

        self.conversion_affine = torch.nn.Conv1d(final_affine_dim, odim, 1, stride=1, dilation=1, bias=False, padding=0)

    def forward(self, xs_pad, ilens):
        xs_pad = xs_pad.transpose(1, 2)
        for tdnn, batchnorm in zip(self.tdnn, self.batchnorm[:-1]):
            xs_pad = F.relu(tdnn(xs_pad))
            xs_pad = batchnorm(xs_pad)
        
        xs_pad = F.relu(self.prefinal_affine(xs_pad))
        xs_pad = self.batchnorm[-1](xs_pad)
        xs_pad = self.final_affine(xs_pad)
        xs_pad = self.conversion_affine(xs_pad)
         
        ilens = np.array(
            np.ceil(np.array(ilens, dtype=np.float32) / 3), dtype=np.int64).tolist()
  
        xs_pad = xs_pad.transpose(1, 2)
        xs_pad = xs_pad.contiguous().view(
            xs_pad.size(0), xs_pad.size(1), xs_pad.size(2))
        xs_pad = [xs_pad[i, :ilens[i]] for i in range(len(ilens))]
        xs_pad = pad_list(xs_pad, 0.0)
        return xs_pad, ilens


class BLSTM(torch.nn.Module):
    """Bidirectional LSTM module

    :param int idim: dimension of inputs
    :param int elayers: number of encoder layers
    :param int cdim: number of lstm units (resulted in cdim * 2 due to biderectional)
    :param int hdim: number of final projection units
    :param list subsample: list of subsampling numbers
    :param float dropout: dropout rate
    """

    def __init__(self, idim, elayers, cdim, hdim, dropout):
        super(BLSTM, self).__init__()
        self.nblstm = torch.nn.LSTM(idim, cdim, elayers, batch_first=True,
                                    dropout=dropout, bidirectional=True)
        self.l_last = torch.nn.Linear(cdim * 2, hdim)

    def forward(self, xs_pad, ilens):
        '''BLSTM forward

        :param torch.Tensor xs_pad: batch of padded input sequences (B, Tmax, D)
        :param torch.Tensor ilens: batch of lengths of input sequences (B)
        :return: batch of hidden state sequences (B, Tmax, erojs)
        :rtype: torch.Tensor
        '''
        logging.info(self.__class__.__name__ + ' input lengths: ' + str(ilens))
        xs_pack = pack_padded_sequence(xs_pad, ilens, batch_first=True)
        self.nblstm.flatten_parameters()
        ys, _ = self.nblstm(xs_pack)
        # ys: utt list of frame x cdim x 2 (2: means bidirectional)
        ys_pad, ilens = pad_packed_sequence(ys, batch_first=True)
        # (sum _utt frame_utt) x dim
        projected = torch.tanh(self.l_last(
            ys_pad.contiguous().view(-1, ys_pad.size(2))))
        xs_pad = projected.view(ys_pad.size(0), ys_pad.size(1), -1)
        return xs_pad, ilens  # x: utt list of frame x dim


class VGG2L(torch.nn.Module):
    """VGG-like module

    :param int in_channel: number of input channels
    """

    def __init__(self, in_channel=1):
        super(VGG2L, self).__init__()
        # CNN layer (VGG motivated)
        self.conv1_1 = torch.nn.Conv2d(in_channel, 64, 3, stride=1, padding=1)
        self.conv1_2 = torch.nn.Conv2d(64, 64, 3, stride=1, padding=1)
        self.conv2_1 = torch.nn.Conv2d(64, 128, 3, stride=1, padding=1)
        self.conv2_2 = torch.nn.Conv2d(128, 128, 3, stride=1, padding=1)

        self.in_channel = in_channel

    def forward(self, xs_pad, ilens):
        '''VGG2L forward

        :param torch.Tensor xs_pad: batch of padded input sequences (B, Tmax, D)
        :param torch.Tensor ilens: batch of lengths of input sequences (B)
        :return: batch of padded hidden state sequences (B, Tmax // 4, 128)
        :rtype: torch.Tensor
        '''
        logging.info(self.__class__.__name__ + ' input lengths: ' + str(ilens))

        # x: utt x frame x dim
        # xs_pad = F.pad_sequence(xs_pad)

        # x: utt x 1 (input channel num) x frame x dim
        xs_pad = xs_pad.view(xs_pad.size(0), xs_pad.size(1), self.in_channel,
                             xs_pad.size(2) // self.in_channel).transpose(1, 2)

        # NOTE: max_pool1d ?
        xs_pad = F.relu(self.conv1_1(xs_pad))
        xs_pad = F.relu(self.conv1_2(xs_pad))
        xs_pad = F.max_pool2d(xs_pad, 2, stride=2, ceil_mode=True)

        xs_pad = F.relu(self.conv2_1(xs_pad))
        xs_pad = F.relu(self.conv2_2(xs_pad))
        xs_pad = F.max_pool2d(xs_pad, 2, stride=2, ceil_mode=True)
        ilens = np.array(
            np.ceil(np.array(ilens, dtype=np.float32) / 2), dtype=np.int64)
        ilens = np.array(
            np.ceil(np.array(ilens, dtype=np.float32) / 2), dtype=np.int64).tolist()

        # x: utt_list of frame (remove zeropaded frames) x (input channel num x dim)
        xs_pad = xs_pad.transpose(1, 2)
        xs_pad = xs_pad.contiguous().view(
            xs_pad.size(0), xs_pad.size(1), xs_pad.size(2) * xs_pad.size(3))
        xs_pad = [xs_pad[i, :ilens[i]] for i in range(len(ilens))]
        xs_pad = pad_list(xs_pad, 0.0)
        return xs_pad, ilens

def collapse_adjacent(seq):
    """ Removes duplicates for CTC decoding"""
    collapsed = [seq[0][0]]
    for val in seq[1:]:
        if collapsed[-1] != val[0]:
            collapsed.append(val[0]) 
    return collapsed
def remove_blanks(seq):
    """Removes blanks for CTC decoding"""
    return [x for x in seq if x != 0]<|MERGE_RESOLUTION|>--- conflicted
+++ resolved
@@ -288,16 +288,12 @@
         # encoder
         self.enc = Encoder(args.etype, idim, args.elayers, args.eunits, args.eprojs,
                            self.subsample, args.dropout_rate,
-<<<<<<< HEAD
                            phoneme_objective_layer=self.phoneme_objective_layer,
-                           ivector_dim=self.ivector_dim)
-=======
                            ivector_dim=self.ivector_dim,
                            tdnn_odims=args.tdnn_odims,
                            tdnn_offsets=args.tdnn_offsets,
                            tdnn_prefinal_affine_dim=args.tdnn_prefinal_affine_dim,
                            tdnn_final_affine_dim=args.tdnn_final_affine_dim)
->>>>>>> 2b8a779a
         # ctc
         self.ctc = CTC(odim, args.eprojs, args.dropout_rate)
         # Phoneme CTC objective
@@ -530,7 +526,6 @@
     def recognize_phn(self, x):
         """ Performs greedy 1-best CTC decoding for predicting phonemes."""
 
-<<<<<<< HEAD
         self.eval()
         x = x[::self.subsample[0], :]
         ilen = [x.shape[0]]
@@ -557,10 +552,7 @@
         return phn_hyp
 
     def recognize(self, x, recog_args, char_list,
-                  rnnlm=None):
-=======
-    def recognize(self, x, recog_args, char_list, rnnlm=None, ivectors=None):
->>>>>>> 2b8a779a
+                  rnnlm=None, ivectors=None):
         '''E2E beam search
 
         :param ndarray x: input acouctic feature (T, D)
@@ -625,11 +617,7 @@
             self.train()
         return y
 
-<<<<<<< HEAD
-    def calculate_all_attentions(self, xs_pad, ilens, ys_pad, _phoneme_ys_pad):
-=======
-    def calculate_all_attentions(self, xs_pad, ilens, ys_pad, ivectors=None):
->>>>>>> 2b8a779a
+    def calculate_all_attentions(self, xs_pad, ilens, ys_pad, _phoneme_ys_pad, ivectors=None):
         '''E2E attention calculation
 
         :param torch.Tensor xs_pad: batch of padded input sequences (B, Tmax, idim)
@@ -2400,15 +2388,11 @@
     :param int in_channel: number of input channels
     '''
 
-<<<<<<< HEAD
     def __init__(self, etype, idim, elayers, eunits, eprojs, subsample,
                  dropout, in_channel=1,
-                 phoneme_objective_layer=None, ivector_dim=None):
-=======
-    def __init__(self, etype, idim, elayers, eunits, eprojs, subsample, dropout,
-                in_channel=1, ivector_dim=None, tdnn_odims=None, tdnn_offsets=None,
-                tdnn_prefinal_affine_dim=625, tdnn_final_affine_dim=3000):
->>>>>>> 2b8a779a
+                 phoneme_objective_layer=None, ivector_dim=None,
+                 tdnn_odims=None, tdnn_offsets=None,
+                 tdnn_prefinal_affine_dim=625, tdnn_final_affine_dim=3000):
         super(Encoder, self).__init__()
 
         if ivector_dim is not None:
