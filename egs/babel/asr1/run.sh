#!/bin/bash

# Copyright 2018 Johns Hopkins University (Matthew Wiesner)
#  Apache 2.0  (http://www.apache.org/licenses/LICENSE-2.0)

. ./path.sh
. ./cmd.sh

# general configuration
backend=pytorch
stage=0        # start from 0 if you need to start from data preparation
ngpu=0         # number of gpus ("0" uses cpu, otherwise use gpu)
seed=1
debugmode=1
dumpdir=dump   # directory to dump full features
N=0            # number of minibatches to be used (mainly for debugging). "0" uses all minibatches.
verbose=0      # verbose option
resume=        # Resume the training from snapshot

# feature configuration
do_delta=false

# network archtecture
# encoder related
etype=vggblstmp # encoder architecture type
elayers=4
eunits=320
eprojs=320
subsample=1_2_2_1_1 # skip every n frame from input to nth layers

tdnn_offsets="0 -1,0,1 -1,0,1 -3,0,3 -3,0,3 -3,0,3 -3,0,3"
tdnn_odims="625 625 625 625 625 625 625"
tdnn_prefinal_affine_dim=625
tdnn_final_affine_dim=3000
kaldi_mdl='text_8k.mdl'

# decoder related
dlayers=1
dunits=300

# attention related
atype=location
adim=320
awin=5
aheads=4
aconv_chans=10
aconv_filts=100

# hybrid CTC/attention
mtlalpha=0.5

# label smoothing
lsm_type=unigram
lsm_weight=0.05

# minibatch related
batchsize=30
maxlen_in=800  # if input length  > maxlen_in, batchsize is automatically reduced
maxlen_out=150 # if output length > maxlen_out, batchsize is automatically reduced

# optimization related
opt=adadelta
epochs=20

# rnnlm related
use_lm=false
lm_layers=2
lm_units=650
lm_opt=sgd        # or adam
lm_batchsize=256  # batch size in LM training
lm_epochs=20      # if the data size is large, we can reduce this
lm_maxlen=100     # if sentence length > lm_maxlen, lm_batchsize is automatically reduced
lm_resume=        # specify a snapshot file to resume LM training
lmtag=            # tag for managing LMs

# decoding parameter
lm_weight=1.0
beam_size=20
penalty=0.0
maxlenratio=0.0
minlenratio=0.0
ctc_weight=0.3
recog_model=model.acc.best # set a model to be used for decoding: 'model.acc.best' or 'model.loss.best'

# exp tag
tag="" # tag for managing experiments.

langs="101 102 103 104 105 106 202 203 204 205 206 207 301 302 303 304 305 306 401 402 403"
recog="107 201 307 404"
upsample=true
extractor=extractor
use_ivectors=false

. utils/parse_options.sh || exit 1;

# Set bash to 'debug' mode, it will exit on :
# -e 'error', -u 'undefined variable', -o ... 'error in pipeline', -x 'print commands',
set -e
set -u
set -o pipefail

# Train Directories
train_set=train
train_dev=dev

tdnn_odims_array=( ${tdnn_odims} )
tdnn_offsets_array=( ${tdnn_offsets} )

if [ ${#tdnn_odims_array[@]} -ne ${#tdnn_offsets_array[@]} ]; then
  echo "tdnn_odims_array and tdnn_offsets_array must have the same number of elements"
  exit 1
fi


# LM Directories
if [ -z ${lmtag} ]; then
    lmtag=${lm_layers}layer_unit${lm_units}_${lm_opt}_bs${lm_batchsize}
fi
lmexpdir=exp/train_rnnlm_${backend}_${lmtag}
lm_train_set=data/local/train.txt
lm_valid_set=data/local/dev.txt

recog_set=""
for l in ${recog}; do
  recog_set="eval_${l} ${recog_set}"
done
recog_set=${recog_set%% }

if [ $stage -le 0 ]; then
  echo "stage 0: Setting up individual languages"
  ./local/setup_languages.sh --langs "${langs}" --recog "${recog}" --FLP true
  if $upsample; then
      for x in ${train_set} ${train_dev} ${recog_set}; do
        sed -i.bak -e "s/$/ sox -R -t wav - -t wav - rate 16000 dither | /" data/${x}/wav.scp
      done
  fi
fi


feat_tr_dir=${dumpdir}/${train_set}/delta${do_delta}; mkdir -p ${feat_tr_dir}
feat_dt_dir=${dumpdir}/${train_dev}/delta${do_delta}; mkdir -p ${feat_dt_dir}
if [ $stage -le 1 ]; then
  echo "stage 1: Feature extraction"
  mfccdir=mfcc_pitch_online
  # Generate the fbank features
  for x in ${train_set} ${train_dev} ${recog_set}; do
      steps/make_mfcc_pitch_online.sh --cmd "$train_cmd" \
                                      --mfcc-config conf/mfcc_hires.conf --nj 40 \
                                      data/${x} exp/make_mfcc_pitch_online/${x} ${mfccdir}
      
      steps/compute_cmvn_stats.sh data/${x}
      utils/fix_data_dir.sh data/${x}

      if $use_ivectors; then
          utils/data/limit_feature_dim.sh 0:39 data/${x} data/${x}_nopitch
          steps/compute_cmvn_stats.sh data/${x}_nopitch exp/make_mfcc/${x}_nopitch ${mfccdir}
      
          utils/data/modify_speaker_info.sh --utts-per-spk-max 2 \
              data/${x}_nopitch data/${x}_nopitch_max2

          steps/online/nnet2/extract_ivectors_online.sh --cmd "$train_cmd" --nj 20 --repeat true \
              data/${x}_nopitch_max2 ${extractor} data/${x}_ivectors
      fi
  done

  # compute global CMVN
  compute-cmvn-stats scp:data/${train_set}/feats.scp data/${train_set}/cmvn.ark
  ./utils/fix_data_dir.sh data/${train_set}

  exp_name=`basename $PWD`
  # dump features for training
  if [[ $(hostname -f) == *.clsp.jhu.edu ]] && [ ! -d ${feat_tr_dir}/storage ]; then
  utils/create_split_dir.pl \
      /export/b{10,11,12,13}/${USER}/espnet-data/egs/babel/${exp_name}/dump/${train_set}/delta${do_delta}/storage \
      ${feat_tr_dir}/storage
  fi
  if [[ $(hostname -f) == *.clsp.jhu.edu ]] && [ ! -d ${feat_dt_dir}/storage ]; then
  utils/create_split_dir.pl \
      /export/b{10,11,12,13}/${USER}/espnet-data/egs/babel/${exp_name}/dump/${train_dev}/delta${do_delta}/storage \
      ${feat_dt_dir}/storage
  fi
  
  dump.sh --cmd "$train_cmd" --nj 20 --do_delta $do_delta --ivectors data/${train_set}_ivectors/ivector_online.scp \
      data/${train_set}/feats.scp data/${train_set}/cmvn.ark exp/dump_feats/train ${feat_tr_dir}
  dump.sh --cmd "$train_cmd" --nj 10 --do_delta $do_delta --ivectors data/${train_dev}_ivectors/ivector_online.scp \
      data/${train_dev}/feats.scp data/${train_set}/cmvn.ark exp/dump_feats/dev ${feat_dt_dir}
  for rtask in ${recog_set}; do
      feat_recog_dir=${dumpdir}/${rtask}/delta${do_delta}; mkdir -p ${feat_recog_dir}
      dump.sh --cmd "$train_cmd" --nj 10 --do_delta $do_delta --ivectors data/${rtask}_ivectors/ivector_online.scp \
            data/${rtask}/feats.scp data/${train_set}/cmvn.ark exp/dump_feats/recog/${rtask} \
            ${feat_recog_dir}
  done
fi

dict=data/lang_1char/${train_set}_units.txt
nlsyms=data/lang_1char/non_lang_syms.txt

echo "dictionary: ${dict}"
if [ ${stage} -le 2 ]; then
    ### Task dependent. You have to check non-linguistic symbols used in the corpus.
    echo "stage 2: Dictionary and Json Data Preparation"
    mkdir -p data/lang_1char/

    echo "make a non-linguistic symbol list"
    cut -f 2- data/${train_set}/text | tr " " "\n" | sort | uniq | grep "<" > ${nlsyms}
    cat ${nlsyms}

    echo "make a dictionary"
    echo "<unk> 1" > ${dict} # <unk> must be 1, 0 will be used for "blank" in CTC
    text2token.py -s 1 -n 1 -l ${nlsyms} data/${train_set}/text | cut -f 2- -d" " | tr " " "\n" \
    | sort | uniq | grep -v -e '^\s*$' | grep -v '<unk>' | awk '{print $0 " " NR+1}' >> ${dict}
    wc -l ${dict}
    
    ivector_opts=
    if $use_ivectors; then
      ivector_opts="--ivectors ${feat_tr_dir}/ivectors_online.scp"
    fi
    
    echo "make json files"
    mkjson.py --non-lang-syms ${nlsyms} ${ivector_opts} \
              ${feat_tr_dir}/feats.scp data/${train_set} ${dict} \
              > ${feat_tr_dir}/data.json

<<<<<<< HEAD
   
    mkjson.py --non-lang-syms ${nlsyms} \
              --ivectors ${feat_dt_dir}/ivectors_online.scp \
=======
    
    mkjson.py --non-lang-syms ${nlsyms} ${ivector_opts} \
>>>>>>> 2b8a779a
              ${feat_dt_dir}/feats.scp data/${train_dev} ${dict} \
              > ${feat_dt_dir}/data.json

    for rtask in ${recog_set}; do
        feat_recog_dir=${dumpdir}/${rtask}/delta${do_delta}
        mkjson.py --non-lang-syms ${nlsyms} ${ivector_opts} \
              ${feat_recog_dir}/feats.scp data/${rtask} ${dict} \
              > ${feat_recog_dir}/data.json
    done
fi

if $use_lm; then
  lm_train_set=data/local/train.txt
  lm_valid_set=data/local/dev.txt

  # Make train and valid
  text2token.py --nchar 1 \
                --space "<space>" \
                --non-lang-syms data/lang_1char/non_lang_syms.txt \
                <(cut -d' ' -f2- data/${train_set}/text | head -100) \
                > ${lm_train_set}

  text2token.py --nchar 1 \
                --space "<space>" \
                --non-lang-syms data/lang_1char/non_lang_syms.txt \
                <(cut -d' ' -f2- data/${train_dev}/text | head -100) \
                > ${lm_valid_set}

  if [ ${ngpu} -gt 1 ]; then
        echo "LM training does not support multi-gpu. signle gpu will be used."
  fi

  ${cuda_cmd} --gpu ${ngpu} ${lmexpdir}/train.log \
          lm_train.py \
          --ngpu ${ngpu} \
          --backend ${backend} \
          --verbose 1 \
          --outdir ${lmexpdir} \
          --train-label ${lm_train_set} \
          --valid-label ${lm_valid_set} \
          --resume ${lm_resume} \
          --layer ${lm_layers} \
          --unit ${lm_units} \
          --opt ${lm_opt} \
          --batchsize ${lm_batchsize} \
          --epoch ${lm_epochs} \
          --maxlen ${lm_maxlen} \
          --dict ${dict}
fi


if [ -z ${tag} ]; then
    expdir=exp/${train_set}_${backend}_${etype}_e${elayers}_subsample${subsample}_unit${eunits}_proj${eprojs}_d${dlayers}_unit${dunits}_${atype}_aconvc${aconv_chans}_aconvf${aconv_filts}_mtlalpha${mtlalpha}_${opt}_bs${batchsize}_mli${maxlen_in}_mlo${maxlen_out}
    if ${do_delta}; then
        expdir=${expdir}_delta
    fi
else
    expdir=exp/${train_set}_${backend}_${tag}
fi
mkdir -p ${expdir}

if [ ${stage} -le 3 ]; then
    echo "stage 3: Network Training"

    ${cuda_cmd} --gpu ${ngpu} ${expdir}/train.log \
        asr_train.py \
        --ngpu ${ngpu} \
        --backend ${backend} \
        --outdir ${expdir}/results \
        --debugmode ${debugmode} \
        --dict ${dict} \
        --debugdir ${expdir} \
        --minibatches ${N} \
        --verbose ${verbose} \
        --resume ${resume} \
        --seed ${seed} \
        --train-json ${feat_tr_dir}/data.json \
        --valid-json ${feat_dt_dir}/data.json \
        --etype ${etype} \
        --elayers ${elayers} \
        --eunits ${eunits} \
        --eprojs ${eprojs} \
        --subsample ${subsample} \
        --tdnn-offsets "${tdnn_offsets}" \
        --tdnn-odims "${tdnn_odims}" \
        --tdnn-prefinal-affine-dim ${tdnn_prefinal_affine_dim} \
        --tdnn-final-affine-dim ${tdnn_final_affine_dim} \
        --kaldi-mdl ${kaldi_mdl} \
        --dlayers ${dlayers} \
        --dunits ${dunits} \
        --atype ${atype} \
        --adim ${adim} \
        --awin ${awin} \
        --aheads ${aheads} \
        --aconv-chans ${aconv_chans} \
        --aconv-filts ${aconv_filts} \
        --mtlalpha ${mtlalpha} \
        --lsm-type ${lsm_type} \
        --lsm-weight ${lsm_weight} \
        --batch-size ${batchsize} \
        --maxlen-in ${maxlen_in} \
        --maxlen-out ${maxlen_out} \
        --opt ${opt} \
        --epochs ${epochs}
fi


if [ ${stage} -le 4 ]; then
    echo "stage 4: Decoding"
    nj=64

    extra_opts=""
    if $use_lm; then
      extra_opts="--rnnlm ${lmexpdir}/rnnlm.model.best --lm-weight ${lm_weight} ${extra_opts}"
    fi

    for rtask in ${recog_set}; do
    (
        decode_dir=decode_${rtask}_beam${beam_size}_e${recog_model}_p${penalty}_len${minlenratio}-${maxlenratio}_ctcw${ctc_weight}
        if $use_lm; then
            decode_dir=${decode_dir}_rnnlm${lm_weight}_${lmtag}
        fi
        feat_recog_dir=${dumpdir}/${rtask}/delta${do_delta}

        # split data
        splitjson.py --parts ${nj} ${feat_recog_dir}/data.json

        #### use CPU for decoding
        ngpu=0

        ${decode_cmd} JOB=1:${nj} ${expdir}/${decode_dir}/log/decode.JOB.log \
            asr_recog.py \
            --ngpu ${ngpu} \
            --backend ${backend} \
            --recog-json ${feat_recog_dir}/split${nj}utt/data.JOB.json \
            --result-label ${expdir}/${decode_dir}/data.JOB.json \
            --model ${expdir}/results/${recog_model}  \
            --beam-size ${beam_size} \
            --penalty ${penalty} \
            --ctc-weight ${ctc_weight} \
            --maxlenratio ${maxlenratio} \
            --minlenratio ${minlenratio} \
            ${extra_opts} &
        wait

        score_sclite.sh --wer true --nlsyms ${nlsyms} ${expdir}/${decode_dir} ${dict}

    ) &
    done
    wait
    echo "Finished"
fi
<|MERGE_RESOLUTION|>--- conflicted
+++ resolved
@@ -210,25 +210,18 @@
     text2token.py -s 1 -n 1 -l ${nlsyms} data/${train_set}/text | cut -f 2- -d" " | tr " " "\n" \
     | sort | uniq | grep -v -e '^\s*$' | grep -v '<unk>' | awk '{print $0 " " NR+1}' >> ${dict}
     wc -l ${dict}
-    
+
     ivector_opts=
     if $use_ivectors; then
       ivector_opts="--ivectors ${feat_tr_dir}/ivectors_online.scp"
     fi
-    
+
     echo "make json files"
     mkjson.py --non-lang-syms ${nlsyms} ${ivector_opts} \
               ${feat_tr_dir}/feats.scp data/${train_set} ${dict} \
               > ${feat_tr_dir}/data.json
 
-<<<<<<< HEAD
-   
-    mkjson.py --non-lang-syms ${nlsyms} \
-              --ivectors ${feat_dt_dir}/ivectors_online.scp \
-=======
-    
     mkjson.py --non-lang-syms ${nlsyms} ${ivector_opts} \
->>>>>>> 2b8a779a
               ${feat_dt_dir}/feats.scp data/${train_dev} ${dict} \
               > ${feat_dt_dir}/data.json
 
