--- conflicted
+++ resolved
@@ -152,14 +152,13 @@
         self.predictor = predictor
         self.reporter = Reporter()
 
-<<<<<<< HEAD
         if langs:
             # Define components related to language prediction
             self.lang_linear = torch.nn.Linear(self.predictor.eprojs, len(langs))
             self.log_softmax = torch.nn.LogSoftmax(dim=1)
             self.loss_lang = torch.nn.NLLLoss()
 
-    def forward_langid(self, xs_pad, ilens, lang_ys):
+    def forward_langid(self, xs_pad, ilens, lang_ys, ivectors=None):
 
         hpad, hlens = self.predictor.encode(xs_pad, ilens)
         mean = hpad.mean(dim=1)
@@ -188,10 +187,7 @@
 
         return self.loss_lang_out
 
-    def forward(self, xs_pad, ilens, ys_pad, phoneme_ys_pad):
-=======
-    def forward(self, xs_pad, ilens, ys_pad, ivectors=None):
->>>>>>> d86fe5bf
+    def forward(self, xs_pad, ilens, ys_pad, phoneme_ys_pad, ivectors=None):
         '''Multi-task learning loss forward
 
         :param torch.Tensor xs_pad: batch of padded input sequences (B, Tmax, idim)
@@ -203,12 +199,8 @@
         logging.info("Loss forward phoneme_ys_pad: {}".format(phoneme_ys_pad))
 
         self.loss = None
-<<<<<<< HEAD
         loss_ctc, loss_att, loss_phn, acc = self.predictor(
-                xs_pad, ilens, ys_pad, phoneme_ys_pad)
-=======
-        loss_ctc, loss_att, acc = self.predictor(xs_pad, ilens, ys_pad, ivectors=ivectors)
->>>>>>> d86fe5bf
+                xs_pad, ilens, ys_pad, phoneme_ys_pad, ivectors=ivectors)
         alpha = self.mtlalpha
         beta = self.phoneme_objective_weight
 
@@ -258,7 +250,6 @@
         self.char_list = args.char_list
         self.outdir = args.outdir
         self.mtlalpha = args.mtlalpha
-<<<<<<< HEAD
         self.phoneme_objective_weight = args.phoneme_objective_weight
         try:
             self.phoneme_objective_layer = args.phoneme_objective_layer
@@ -267,9 +258,8 @@
             # phoneme_objective_layers were an option
             self.phoneme_objective_layer = None
 
-=======
         self.ivector_dim = args.ivector_dim
->>>>>>> d86fe5bf
+
         # below means the last number becomes eos/sos ID
         # note that sos/eos IDs are identical
         self.sos = odim - 1
@@ -293,15 +283,12 @@
             labeldist = label_smoothing_dist(odim, args.lsm_type, transcript=args.train_json)
         else:
             labeldist = None
-            
+
         # encoder
         self.enc = Encoder(args.etype, idim, args.elayers, args.eunits, args.eprojs,
-<<<<<<< HEAD
                            self.subsample, args.dropout_rate,
-                           phoneme_objective_layer=self.phoneme_objective_layer)
-=======
-                           self.subsample, args.dropout_rate, ivector_dim=self.ivector_dim)
->>>>>>> d86fe5bf
+                           phoneme_objective_layer=self.phoneme_objective_layer,
+                           ivector_dim=self.ivector_dim)
         # ctc
         self.ctc = CTC(odim, args.eprojs, args.dropout_rate)
         # Phoneme CTC objective
@@ -402,11 +389,7 @@
         for l in six.moves.range(len(self.dec.decoder)):
             set_forget_bias_to_one(self.dec.decoder[l].bias_ih)
 
-<<<<<<< HEAD
-    def forward(self, xs_pad, ilens, ys_pad, phoneme_ys_pad):
-=======
-    def forward(self, xs_pad, ilens, ys_pad, ivectors=None):
->>>>>>> d86fe5bf
+    def forward(self, xs_pad, ilens, ys_pad, phoneme_ys_pad, ivectors=None):
         '''E2E forward
 
         :param torch.Tensor xs_pad: batch of padded input sequences (B, Tmax, idim)
@@ -419,16 +402,11 @@
         :return: accuracy in attention decoder
         :rtype: float
         '''
-<<<<<<< HEAD
 
         logging.info("E2E forward phoneme_ys_pad: {}".format(phoneme_ys_pad))
 
         # 1. encoder
-        hs_pad, hlens = self.encode(xs_pad, ilens)
-=======
-        
-        hs_pad, hlens = self.enc(xs_pad, ilens, ivectors=ivectors)
->>>>>>> d86fe5bf
+        hs_pad, hlens = self.encode(xs_pad, ilens, ivectors=ivectors)
 
         # 3. CTC loss
         if self.mtlalpha == 0:
@@ -460,10 +438,10 @@
 
         return loss_ctc, loss_att, loss_phn, acc
 
-    def encode(self, xs_pad, ilens):
+    def encode(self, xs_pad, ilens, ivectors=None):
         """ Takes the JSON data (which is a batch) and then produces an encodedv version"""
 
-        hs_pad, hlens = self.enc(xs_pad, ilens)
+        hs_pad, hlens = self.enc(xs_pad, ilens, ivectors=ivectors)
         return hs_pad, hlens
 
     def recognize_phn(self, x):
@@ -2325,13 +2303,9 @@
     :param int in_channel: number of input channels
     '''
 
-<<<<<<< HEAD
     def __init__(self, etype, idim, elayers, eunits, eprojs, subsample,
                  dropout, in_channel=1,
-                 phoneme_objective_layer=None):
-=======
-    def __init__(self, etype, idim, elayers, eunits, eprojs, subsample, dropout, in_channel=1, ivector_dim=None):
->>>>>>> d86fe5bf
+                 phoneme_objective_layer=None, ivector_dim=None):
         super(Encoder, self).__init__()
 
         if ivector_dim is not None:
@@ -2476,8 +2450,6 @@
 
         return xs_pad, ilens  # x: utt list of frame x dim
 
-<<<<<<< HEAD
-=======
 
 class IVector_Mixer(torch.nn.Module):
     """IVector_Mixer Module
@@ -2564,7 +2536,6 @@
         return xs_pad, ilens
 
 
->>>>>>> d86fe5bf
 class BLSTM(torch.nn.Module):
     """Bidirectional LSTM module
 
