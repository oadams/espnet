--- conflicted
+++ resolved
@@ -205,21 +205,14 @@
             self.use_ivectors = True
 
     def __call__(self, trainer):
-<<<<<<< HEAD
-        xs_pad, ilens, grapheme_ys_pad, phoneme_ys_pad, lang_ys, ivectors = self.converter([self.converter.transform(self.data)], self.device)
+        xs_pad, ilens, grapheme_ys_pad, phoneme_ys_pad, lang_ys, ivectors = self.converter([self.converter.transform(self.data)], self.device, use_ivectors=True)
         att_ws = self.att_vis_fn(xs_pad, ilens, grapheme_ys_pad, phoneme_ys_pad)
-=======
-        v = None
         if self.use_ivectors:
-            xtmp = self.converter([self.converter.transform(self.data)], self.device, use_ivectors=True)
-            v = xtmp[3]
-            batch = xtmp[:3]
-        else:
-            batch = self.converter([self.converter.transform(self.data)], self.device, use_ivectors=False)
-
-        #batch = self.converter([self.converter.transform(self.data)], self.device, use_ivectors=self.use_ivectors)
-        att_ws = self.att_vis_fn(*batch, ivectors=v)
->>>>>>> 2b8a779a
+            xs_pad, ilens, grapheme_ys_pad, phoneme_ys_pad, lang_ys, ivectors = self.converter([self.converter.transform(self.data)], self.device, use_ivectors=True)
+        else:
+            xs_pad, ilens, grapheme_ys_pad, phoneme_ys_pad, lang_ys = self.converter([self.converter.transform(self.data)], self.device, use_ivectors=False)
+
+        att_ws = self.att_vis_fn(xs_pad, ilens, grapheme_ys_pad, phoneme_ys_pad, ivectors=ivectors)
         for idx, att_w in enumerate(att_ws):
             filename = "%s/%s.ep.{.updater.epoch}.png" % (
                 self.outdir, self.data[idx][0])
